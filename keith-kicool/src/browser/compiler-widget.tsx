--- conflicted
+++ resolved
@@ -141,10 +141,6 @@
             this.styles.forEach((style, index) => {
                 stylesToSelect.push(<option value={style} key={style}>{style}</option>)
             });
-<<<<<<< HEAD
-            return <React.Fragment>
-                <select id="style-list" className={'selection-list style-list' + (this.selectedStyle)}
-=======
             let styleSelectbox = <React.Fragment></React.Fragment>
             let searchbox = <input id="compilation-system-filter" className="kicool-input" type='search' defaultValue='' name={this.compilationSystemFilter}
                 onInput={() => this.handleSearchChange()} placeholder='Filter snapshots'/>
@@ -152,7 +148,6 @@
             // Add advanced features to toolbars
             if (this.showAdvancedToolbar) {
                 styleSelectbox = <select id="style-list" className={'selection-list style-list' + (this.selectedStyle)}
->>>>>>> 7f92c37d
                         onChange={() => this.handleSelectionOfStyle()} defaultValue={this.styles[this.selectedIndex]}>
                     {stylesToSelect}
                 </select>
