{
  "name": "@kieler/keith-sprotty",
  "version": "0.1.0",
  "description": "sprotty diagrams for KEITH",
  "author": "Kiel University <rt-kieler-devel@informatik.uni-kiel.de>",
  "license": "EPL-1.0",
  "keywords": [
    "sprotty",
    "keith",
    "diagram"
  ],
  "scripts": {
    "prepare": "yarn run clean && yarn build",
    "clean": "rimraf lib",
    "lint": "tslint -c ./tslint.json --project ./tsconfig.json",
    "build": "tsc",
    "watch": "tsc -w -p ./tsconfig.json"
  },
  "dependencies": {
<<<<<<< HEAD
    "@kieler/keith-interactive": "0.1.0",
    "sprotty": "next"
=======
    "sprotty": "next",
    "@theia/core": "next"
>>>>>>> 13217012
  },
  "devDependencies": {
    "rimraf": "^2.6.3",
    "tslint": "^5.13.1",
    "typescript": "latest"
  },
  "files": [
    "lib",
    "src",
    "build",
    "css"
  ]
}<|MERGE_RESOLUTION|>--- conflicted
+++ resolved
@@ -17,13 +17,9 @@
     "watch": "tsc -w -p ./tsconfig.json"
   },
   "dependencies": {
-<<<<<<< HEAD
     "@kieler/keith-interactive": "0.1.0",
+    "@theia/core": "next",
     "sprotty": "next"
-=======
-    "sprotty": "next",
-    "@theia/core": "next"
->>>>>>> 13217012
   },
   "devDependencies": {
     "rimraf": "^2.6.3",
