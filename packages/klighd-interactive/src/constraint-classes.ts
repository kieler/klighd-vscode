/*
 * KIELER - Kiel Integrated Environment for Layout Eclipse RichClient
 *
 * http://rtsys.informatik.uni-kiel.de/kieler
 *
 * Copyright 2019-2023 by
 * + Kiel University
 *   + Department of Computer Science
 *     + Real-Time and Embedded Systems Group
 *
 * This program and the accompanying materials are made available under the
 * terms of the Eclipse Public License 2.0 which is available at
 * http://www.eclipse.org/legal/epl-2.0.
 *
 * SPDX-License-Identifier: EPL-2.0
 */

import { moveFeature, RectangularNode, SEdgeImpl, selectFeature, SParentElementImpl } from 'sprotty'
import { Point } from 'sprotty-protocol'

/**
 * This is the superclass of all elements of a graph such as nodes, edges, ports,
 * and labels. A graph element may contain an arbitrary number of additional
 * data instances.
 * Represents its java counterpart in KLighD.
 */
<<<<<<< HEAD
export interface SKGraphElement extends SParentElement {
=======
export interface KGraphElement extends SParentElementImpl {
>>>>>>> 81ba1cde
    /**
     * May contain a trace that points back to the server instance where this element was created.
     */
    trace?: string
    data: KGraphData[]
    /**
     * Remembers, if this element's children that are placed within a potential child area have already been rendered.
     * Accounts for child nodes and edges.
     */
    areChildAreaChildrenRendered: boolean
    /**
     * Remembers, if this element's children that are not placed within a potential child area have already been rendered.
     * Accounts for child ports and labels.
     */
    areNonChildAreaChildrenRendered: boolean
    opacity: number

    /**
     * The properties of this element.
     */
    properties: Record<string, unknown>
}

/**
 * Represents its java counterpart in KLighD.
 */
export class KNode extends RectangularNode implements SKGraphElement {
    trace?: string

    data: KGraphData[]

    areChildAreaChildrenRendered = false

    areNonChildAreaChildrenRendered = false

    hasFeature(feature: symbol): boolean {
        return (
            feature === selectFeature ||
            (feature === moveFeature &&
                ((this.parent as KNode).properties['org.eclipse.elk.interactiveLayout'] as boolean))
        )
    }

    properties: Record<string, unknown>

    direction: Direction

    shadow: boolean

    shadowX: number

    shadowY: number
}

export enum Direction {
    UNDEFINED,
    RIGHT,
    LEFT,
    DOWN,
    UP,
}

/**
 * This class can be extended to hold arbitrary additional data for
 * graph elements, such as layout or rendering information.
 * Represents its java counterpart in KLighD.
 */
export interface KGraphData {
    type: string
}

/**
 * Represents its java counterpart in KLighD.
 */
<<<<<<< HEAD
export class KEdge extends SEdge implements SKGraphElement {
=======
export class KEdge extends SEdgeImpl implements KGraphElement {
>>>>>>> 81ba1cde
    trace?: string

    data: KGraphData[]

    junctionPoints: Point[]

    areChildAreaChildrenRendered = false

    areNonChildAreaChildrenRendered = false

    hasFeature(feature: symbol): boolean {
        return feature === selectFeature
    }

    properties: Record<string, unknown>

    moved: boolean
}<|MERGE_RESOLUTION|>--- conflicted
+++ resolved
@@ -24,11 +24,7 @@
  * data instances.
  * Represents its java counterpart in KLighD.
  */
-<<<<<<< HEAD
-export interface SKGraphElement extends SParentElement {
-=======
-export interface KGraphElement extends SParentElementImpl {
->>>>>>> 81ba1cde
+export interface SKGraphElement extends SParentElementImpl {
     /**
      * May contain a trace that points back to the server instance where this element was created.
      */
@@ -103,11 +99,7 @@
 /**
  * Represents its java counterpart in KLighD.
  */
-<<<<<<< HEAD
-export class KEdge extends SEdge implements SKGraphElement {
-=======
-export class KEdge extends SEdgeImpl implements KGraphElement {
->>>>>>> 81ba1cde
+export class KEdge extends SEdgeImpl implements SKGraphElement {
     trace?: string
 
     data: KGraphData[]
