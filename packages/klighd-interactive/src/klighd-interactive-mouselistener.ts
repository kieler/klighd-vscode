--- conflicted
+++ resolved
@@ -15,31 +15,18 @@
  * SPDX-License-Identifier: EPL-2.0
  */
 
-<<<<<<< HEAD
-import { injectable } from 'inversify';
-import { MoveMouseListener, SEdge, SLabel, SModelElement, SNode } from 'sprotty';
-import { Action } from 'sprotty-protocol';
-import { KNode } from './constraint-classes';
-import { filterKNodes } from './helper-methods';
-import { DeleteRelativeConstraintsAction, DeleteStaticConstraintAction } from './layered/actions';
-import { getLayers, setProperty } from './layered/constraint-utils';
-import { setRelativeConstraint } from './layered/relative-constraint-utils';
-import { RectPackDeletePositionConstraintAction } from './rect-packing/actions';
-import { setGenerateRectPackAction } from './rect-packing/constraint-util';
-import { setTreeProperties } from './tree/constraint-util';
-=======
 import { injectable } from 'inversify'
 import { MoveMouseListener, SEdgeImpl, SLabelImpl, SModelElementImpl, SNodeImpl } from 'sprotty'
-import { Action, isAction } from 'sprotty-protocol'
-import { RefreshDiagramAction } from './actions'
+import { Action } from 'sprotty-protocol'
 import { KNode } from './constraint-classes'
 import { filterKNodes } from './helper-methods'
-import { DeleteStaticConstraintAction } from './layered/actions'
+import { DeleteRelativeConstraintsAction, DeleteStaticConstraintAction } from './layered/actions'
 import { getLayers, setProperty } from './layered/constraint-utils'
+import { setRelativeConstraint } from './layered/relative-constraint-utils'
 import { RectPackDeletePositionConstraintAction } from './rect-packing/actions'
 import { setGenerateRectPackAction } from './rect-packing/constraint-util'
+import { setTreeProperties } from './tree/constraint-util'
 /* global MouseEvent */
->>>>>>> c96847b6
 
 @injectable()
 export class KlighdInteractiveMouseListener extends MoveMouseListener {
@@ -73,13 +60,8 @@
      */
     mouseMove(target: SModelElementImpl, event: MouseEvent): Action[] {
         if (!event.altKey && this.target) {
-<<<<<<< HEAD
-            if (target instanceof SLabel && target.parent instanceof SNode) {
+            if (target instanceof SLabelImpl && target.parent instanceof SNodeImpl) {
                 // Nodes should be movable when the user clicks on the label.
-=======
-            if (target instanceof SLabelImpl && target.parent instanceof SNodeImpl) {
-                // nodes should be movable when the user clicks on the label
->>>>>>> c96847b6
                 target = target.parent
             }
             const result = []
@@ -91,13 +73,8 @@
                 const moveAction = this.getElementMoves(this.target, event, false)
                 if (moveAction) result.push(moveAction)
             }
-<<<<<<< HEAD
             // Workaround - when a node is moved and after that an edge, hasDragged is set to true although edges are not movable.
-            if (target instanceof SEdge) {
-=======
-            // workaround - when a node is moved and after that an edge, hasDragged is set to true although edges are not movable
             if (target instanceof SEdgeImpl) {
->>>>>>> c96847b6
                 this.hasDragged = false
             }
             return result
@@ -105,7 +82,6 @@
         return []
     }
 
-<<<<<<< HEAD
     /**
      * Delete constraint events are handle on mouseDown if the alt modifier is active.
      * Moreover, it is checked whether the relative constraint mode is activated.
@@ -115,16 +91,10 @@
      * @param event The mouse event.
      * @returns Actions executed on mouse down. This might be any delete constraint action.
      */
-    mouseDown(target: SModelElement, event: MouseEvent): Action[] {
-        let targetNode = target
-        if (target instanceof SLabel && target.parent instanceof SNode) {
-            // Nodes should be movable when the user clicks on the label.
-=======
     override mouseDown(target: SModelElementImpl, event: MouseEvent): (Action | Promise<Action>)[] {
         let targetNode = target
         if (target instanceof SLabelImpl && target.parent instanceof SNodeImpl) {
-            // nodes should be movable when the user clicks on the label
->>>>>>> c96847b6
+            // Nodes should be movable when the user clicks on the label.
             targetNode = target.parent
         }
         if (targetNode && targetNode instanceof SNodeImpl) {
@@ -172,14 +142,10 @@
                         ]
                     }
                 }
-<<<<<<< HEAD
 
                 // Determine which visualization should be rendered
                 this.relativeConstraintMode = !!event.shiftKey
-                return super.mouseDown(this.target as SModelElement, event)
-=======
                 return super.mouseDown(this.target as SModelElementImpl, event)
->>>>>>> c96847b6
             }
         }
         return super.mouseDown(target as SModelElementImpl, event)
@@ -196,7 +162,6 @@
         return []
     }
 
-<<<<<<< HEAD
     /**
      * Returns the set-constraint actions that should be executed on mouseUp, additionally with the usual mouseUp actions.
      * 
@@ -204,54 +169,40 @@
      * @param event The mouse event.
      * @returns The list of set-constraint actions to be executed on mouseUp. 
      */
-    mouseUp(target: SModelElement, event: MouseEvent): Action[] {
-=======
     mouseUp(target: SModelElementImpl, event: MouseEvent): (Action | Promise<Action>)[] {
->>>>>>> c96847b6
         if (this.hasDragged && this.target) {
             // if a node is moved set properties
             this.target.shadow = false
             let result = super.mouseUp(this.target, event)
             const algorithm = (this.target.parent as KNode).properties['org.eclipse.elk.algorithm'] as string
             if (algorithm === undefined || algorithm.endsWith('layered')) {
-<<<<<<< HEAD
                 if (event.shiftKey) {
-                    result = [setRelativeConstraint(this.nodes, this.data.get('layered'), this.target)].concat(super.mouseUp(this.target, event));
+                    result = (
+                        [setRelativeConstraint(this.nodes, this.data.get('layered'), this.target)] as (Action | Promise<Action>)[]
+                    ).concat(super.mouseUp(this.target, event))
                 } else {
-                    result = [setProperty(this.nodes, this.data.get('layered'), this.target)].concat(super.mouseUp(this.target, event));
-                }
-            } else if (algorithm.endsWith('rectpacking')) {
-                const parent = this.nodes[0] ? this.nodes[0].parent as KNode : undefined
-                result = [setGenerateRectPackAction(this.nodes, this.target, parent, event)].concat(super.mouseUp(this.target, event));
-            } else if (algorithm.endsWith('mrtree')) {
-                result = [setTreeProperties(this.nodes, event, this.target)].concat(super.mouseUp(this.target, event));
-=======
-                result = (
-                    [setProperty(this.nodes, this.data.get('layered'), this.target)] as (Action | Promise<Action>)[]
-                ).concat(super.mouseUp(this.target, event))
+                    result = (
+                        [setProperty(this.nodes, this.data.get('layered'), this.target)] as (Action | Promise<Action>)[]
+                    ).concat(super.mouseUp(this.target, event))
+                }
             } else if (algorithm.endsWith('rectpacking')) {
                 const parent = this.nodes[0] ? (this.nodes[0].parent as KNode) : undefined
                 result = (
                     [setGenerateRectPackAction(this.nodes, this.target, parent, event)] as (Action | Promise<Action>)[]
                 ).concat(super.mouseUp(this.target, event))
->>>>>>> c96847b6
+            } else if (algorithm.endsWith('mrtree')) {
+                result = (
+                    [setTreeProperties(this.nodes, event, this.target)] as (Action | Promise<Action>)[]
+                ).concat(super.mouseUp(this.target, event))
             } else {
                 // Algorithm not supported
             }
             this.target = undefined
 
             // Refresh the diagram according to the moved elements.
-<<<<<<< HEAD
             return result
-        } else if (this.target) {
-=======
-            if (result.some((action) => isAction(action) && action.kind === RefreshDiagramAction.KIND)) {
-                return result
-            }
-            return result.concat([RefreshDiagramAction.create()])
         }
         if (this.target) {
->>>>>>> c96847b6
             this.target.selected = false
             const result = super.mouseUp(this.target, event)
             this.target = undefined
