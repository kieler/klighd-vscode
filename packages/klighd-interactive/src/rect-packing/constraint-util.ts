/*
 * KIELER - Kiel Integrated Environment for Layout Eclipse RichClient
 *
 * http://rtsys.informatik.uni-kiel.de/kieler
 *
 * Copyright 2020-2021 by
 * + Kiel University
 *   + Department of Computer Science
 *     + Real-Time and Embedded Systems Group
 *
 * This program and the accompanying materials are made available under the
 * terms of the Eclipse Public License 2.0 which is available at
 * http://www.eclipse.org/legal/epl-2.0.
 *
 * SPDX-License-Identifier: EPL-2.0
 */

<<<<<<< HEAD
import { getAbsoluteBounds } from 'sprotty';
import { Action, Bounds } from 'sprotty-protocol';
import { RectPackSetPositionConstraintAction, SetAspectRatioAction } from './actions';
import { RefreshLayoutAction } from '../actions';
import { KNode } from '../constraint-classes';
=======
import { getAbsoluteBounds } from 'sprotty'
import { Action, Bounds } from 'sprotty-protocol'
import { RectPackSetPositionConstraintAction, SetAspectRatioAction } from './actions'
import { RefreshDiagramAction } from '../actions'
import { KNode } from '../constraint-classes'
/* global MouseEvent */
>>>>>>> c96847b6

/**
 * Generate the correct action for the target node released at the specific position.
 * @param nodes The nodes of the graph in that hierarchy level.
 * @param target The moved node.
 * @param parent The parent node.
 * @param event The mouse released event.
 */
export function setGenerateRectPackAction(
    nodes: KNode[],
    target: KNode,
    parent: KNode | undefined,
    event: MouseEvent
): Action {
    // If node is not put to a valid position the diagram will be refreshed.
    let result: Action = RefreshLayoutAction.create()
    // If the node is moved on top of another node it takes its place.
<<<<<<< HEAD
    let nodeFound = false
    nodes.forEach(node => {
        if (!nodeFound && node.id !== target.id) {
=======
    nodes.forEach((node) => {
        if (node.id !== target.id) {
>>>>>>> c96847b6
            const targetBounds = getAbsoluteBounds(node)
            const { canvasBounds } = target.root
            const boundsInWindow = Bounds.translate(targetBounds, canvasBounds)
            const lowX = boundsInWindow.x
            const lowY = boundsInWindow.y
            const highX = boundsInWindow.x + boundsInWindow.width
            const highY = boundsInWindow.y + boundsInWindow.height
<<<<<<< HEAD
            if (event.pageX > lowX && event.pageX < highX
                && event.pageY > lowY && event.pageY < highY) {
                let actualPosition = node.properties['org.eclipse.elk.rectpacking.currentPosition'] as number
                if (node.properties['org.eclipse.elk.rectpacking.desiredPosition'] !== undefined && node.properties['org.eclipse.elk.rectpacking.desiredPosition'] !== -1) {
                    actualPosition = node.properties['org.eclipse.elk.rectpacking.desiredPosition'] as number
                }
                let actualTargetPosition = target.properties['org.eclipse.elk.rectpacking.currentPosition'] as number
                if (node.properties['org.eclipse.elk.rectpacking.desiredPosition'] !== undefined && node.properties['org.eclipse.elk.rectpacking.desiredPosition'] !== -1) {
                    actualTargetPosition = target.properties['org.eclipse.elk.rectpacking.desiredPosition'] as number
=======
            if (event.pageX > lowX && event.pageX < highX && event.pageY > lowY && event.pageY < highY) {
                let actualPosition = node.properties['org.eclipse.elk.rectPacking.currentPosition'] as number
                if (node.properties['org.eclipse.elk.alg.rectpacking.desiredPosition'] !== -1) {
                    actualPosition = node.properties['org.eclipse.elk.alg.rectpacking.desiredPosition'] as number
                }
                let actualTargetPosition = target.properties['org.eclipse.elk.rectPacking.currentPosition'] as number
                if (node.properties['org.eclipse.elk.alg.rectpacking.desiredPosition'] !== -1) {
                    actualTargetPosition = target.properties[
                        'org.eclipse.elk.alg.rectpacking.desiredPosition'
                    ] as number
>>>>>>> c96847b6
                }
                if (actualPosition !== actualTargetPosition && actualPosition !== -1) {
                    result = RectPackSetPositionConstraintAction.create({
                        id: target.id,
                        order: actualPosition,
                    })
                    nodeFound = true
                }
            }
        }
<<<<<<< HEAD
    });
    if (result.kind === RefreshLayoutAction.KIND) {
=======
    })
    if (result.kind === RefreshDiagramAction.KIND) {
>>>>>>> c96847b6
        // Case node should not be swapped.

        // Calculate aspect ratio.
        let x: number = Number.MAX_VALUE
        let y: number = Number.MAX_VALUE
        let maxX: number = Number.MIN_VALUE
        let maxY: number = Number.MIN_VALUE
        nodes.forEach((node) => {
            if (node.position.x < x) {
                x = node.position.x
            }
            if (node.position.y < y) {
                y = node.position.y
            }
            if (node.position.x + node.size.width > maxX) {
                maxX = node.position.x + node.size.width
            }
            if (node.position.y + node.size.height > maxY) {
                maxY = node.position.y + node.size.height
            }
        })
        const aspectRatio = (maxX - x) / (maxY - y)

        // If changed update aspect ratio.
        if (parent && parent.properties['org.eclipse.elk.rectpacking.aspectRatio'] !== aspectRatio) {
            return SetAspectRatioAction.create({
                id: parent.id,
                aspectRatio,
            })
        }
    }
    return result
}<|MERGE_RESOLUTION|>--- conflicted
+++ resolved
@@ -15,20 +15,12 @@
  * SPDX-License-Identifier: EPL-2.0
  */
 
-<<<<<<< HEAD
-import { getAbsoluteBounds } from 'sprotty';
-import { Action, Bounds } from 'sprotty-protocol';
-import { RectPackSetPositionConstraintAction, SetAspectRatioAction } from './actions';
-import { RefreshLayoutAction } from '../actions';
-import { KNode } from '../constraint-classes';
-=======
 import { getAbsoluteBounds } from 'sprotty'
 import { Action, Bounds } from 'sprotty-protocol'
 import { RectPackSetPositionConstraintAction, SetAspectRatioAction } from './actions'
-import { RefreshDiagramAction } from '../actions'
+import { RefreshLayoutAction } from '../actions'
 import { KNode } from '../constraint-classes'
 /* global MouseEvent */
->>>>>>> c96847b6
 
 /**
  * Generate the correct action for the target node released at the specific position.
@@ -46,14 +38,9 @@
     // If node is not put to a valid position the diagram will be refreshed.
     let result: Action = RefreshLayoutAction.create()
     // If the node is moved on top of another node it takes its place.
-<<<<<<< HEAD
     let nodeFound = false
-    nodes.forEach(node => {
+    nodes.forEach((node) => {
         if (!nodeFound && node.id !== target.id) {
-=======
-    nodes.forEach((node) => {
-        if (node.id !== target.id) {
->>>>>>> c96847b6
             const targetBounds = getAbsoluteBounds(node)
             const { canvasBounds } = target.root
             const boundsInWindow = Bounds.translate(targetBounds, canvasBounds)
@@ -61,28 +48,16 @@
             const lowY = boundsInWindow.y
             const highX = boundsInWindow.x + boundsInWindow.width
             const highY = boundsInWindow.y + boundsInWindow.height
-<<<<<<< HEAD
-            if (event.pageX > lowX && event.pageX < highX
-                && event.pageY > lowY && event.pageY < highY) {
+            if (event.pageX > lowX && event.pageX < highX && event.pageY > lowY && event.pageY < highY) {
                 let actualPosition = node.properties['org.eclipse.elk.rectpacking.currentPosition'] as number
-                if (node.properties['org.eclipse.elk.rectpacking.desiredPosition'] !== undefined && node.properties['org.eclipse.elk.rectpacking.desiredPosition'] !== -1) {
+                if (node.properties['org.eclipse.elk.rectpacking.desiredPosition'] !== undefined &&
+                    node.properties['org.eclipse.elk.rectpacking.desiredPosition'] !== -1) {
                     actualPosition = node.properties['org.eclipse.elk.rectpacking.desiredPosition'] as number
                 }
                 let actualTargetPosition = target.properties['org.eclipse.elk.rectpacking.currentPosition'] as number
-                if (node.properties['org.eclipse.elk.rectpacking.desiredPosition'] !== undefined && node.properties['org.eclipse.elk.rectpacking.desiredPosition'] !== -1) {
+                if (node.properties['org.eclipse.elk.rectpacking.desiredPosition'] !== undefined &&
+                    node.properties['org.eclipse.elk.rectpacking.desiredPosition'] !== -1) {
                     actualTargetPosition = target.properties['org.eclipse.elk.rectpacking.desiredPosition'] as number
-=======
-            if (event.pageX > lowX && event.pageX < highX && event.pageY > lowY && event.pageY < highY) {
-                let actualPosition = node.properties['org.eclipse.elk.rectPacking.currentPosition'] as number
-                if (node.properties['org.eclipse.elk.alg.rectpacking.desiredPosition'] !== -1) {
-                    actualPosition = node.properties['org.eclipse.elk.alg.rectpacking.desiredPosition'] as number
-                }
-                let actualTargetPosition = target.properties['org.eclipse.elk.rectPacking.currentPosition'] as number
-                if (node.properties['org.eclipse.elk.alg.rectpacking.desiredPosition'] !== -1) {
-                    actualTargetPosition = target.properties[
-                        'org.eclipse.elk.alg.rectpacking.desiredPosition'
-                    ] as number
->>>>>>> c96847b6
                 }
                 if (actualPosition !== actualTargetPosition && actualPosition !== -1) {
                     result = RectPackSetPositionConstraintAction.create({
@@ -93,13 +68,8 @@
                 }
             }
         }
-<<<<<<< HEAD
-    });
+    })
     if (result.kind === RefreshLayoutAction.KIND) {
-=======
-    })
-    if (result.kind === RefreshDiagramAction.KIND) {
->>>>>>> c96847b6
         // Case node should not be swapped.
 
         // Calculate aspect ratio.
