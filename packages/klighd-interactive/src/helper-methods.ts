/*
 * KIELER - Kiel Integrated Environment for Layout Eclipse RichClient
 *
 * http://rtsys.informatik.uni-kiel.de/kieler
 *
 * Copyright 2020-2023 by
 * + Kiel University
 *   + Department of Computer Science
 *     + Real-Time and Embedded Systems Group
 *
 * This program and the accompanying materials are made available under the
 * terms of the Eclipse Public License 2.0 which is available at
 * http://www.eclipse.org/legal/epl-2.0.
 *
 * SPDX-License-Identifier: EPL-2.0
 */

<<<<<<< HEAD
import { SNode } from "sprotty"
import { Direction, KNode } from "./constraint-classes"
=======
import { SNodeImpl } from 'sprotty'
import { KNode } from './constraint-classes'
>>>>>>> c96847b6

/**
 * Filters the KNodes out of graphElements.
 * @param graphElements Elements which should be filtered.
 */
export function filterKNodes(graphElements: any): KNode[] {
    // eslint-disable-line
    const nodes: KNode[] = []
    for (const elem of graphElements) {
        if (elem instanceof SNodeImpl) {
            nodes[nodes.length] = elem as KNode
        }
    }
    return nodes
}

/**
 * Calculates the layer the selected node is in.
 * Returns -1 if no node of the nodes is selected.
 * @param nodes All nodes of one hierarchical level.
 */
export function getSelectedNode(nodes: KNode[]): KNode | undefined {
    for (const node of nodes) {
        if (node.selected) {
            return node
        }
    }
    return undefined
}

/**
 * Determines whether one of the children is selected.
 * @param root Node which children should be checked.
 */
export function isChildSelected(root: KNode): boolean {
    const nodes = root.children
    if (nodes !== undefined) {
        for (const node of nodes) {
            if (node instanceof SNodeImpl && node.selected) {
                return true
            }
        }
    }
    return false
}

/**
 * Calculates dot product of two vectors of size 2.
 * This is used for directional vectors.
 * 
 * @param vector1 First vector.
 * @param vector2 Second vector.
 * @returns The dot product.
 */
export function dotProduct(vector1: [number, number], vector2: [number, number]): number {
    return vector1[0] * vector2[0] + vector1[1] * vector2[1]
}

/**
 * Get directional vector for a node.
 * UP is [0, -1], DOWN is [0, 1], RIGHT is [1, 0] and LEFT is [-1, 0].
 * 
 * @param node  The node.
 * @returns The directional vector.
 */
export function getDirectionVector(node: KNode): [number, number] {
    const direction = node.direction
    if (!direction || direction === Direction.DOWN)
        return [0, 1]
    else if (direction === Direction.LEFT)
        return [-1, 0]
    else if (direction === Direction.RIGHT)
        return [1, 0]
    else if (direction === Direction.UP)
        return [0, -1]
    else
        return [0, 1]
}<|MERGE_RESOLUTION|>--- conflicted
+++ resolved
@@ -15,13 +15,8 @@
  * SPDX-License-Identifier: EPL-2.0
  */
 
-<<<<<<< HEAD
-import { SNode } from "sprotty"
-import { Direction, KNode } from "./constraint-classes"
-=======
 import { SNodeImpl } from 'sprotty'
-import { KNode } from './constraint-classes'
->>>>>>> c96847b6
+import { Direction, KNode } from './constraint-classes'
 
 /**
  * Filters the KNodes out of graphElements.
