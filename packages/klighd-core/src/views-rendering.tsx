--- conflicted
+++ resolved
@@ -480,13 +480,8 @@
         x: boundsAndTransformation.bounds.x,
         style: style,
         ...(colorStyle ? { fill: colorStyle.color } : {}),
-<<<<<<< HEAD
-        filter: shadowStyles,
+        ...(shadowStyles ? {filter: shadowStyles} : {}),
         ...{ 'xml:space': 'preserve' } // This attribute makes the text size adjustment include any trailing white spaces.
-=======
-        ...(shadowStyles ? {filter: shadowStyles} : {}),
-        ...{ 'xml:space': 'preserve' } // This attribute makes the text size estimation include any trailing white spaces.
->>>>>>> f2c11058
     } as any
 
     let elements: VNode[]
@@ -590,19 +585,10 @@
             attrs2.attrs = { "text-anchor": "middle" }
             // Add a rectangle behind the title
             elements = [
-<<<<<<< HEAD
-                <g>
-                    <rect x={attrs.x} y={attrs.y} width={boundsAndTransformation.bounds.width} height={boundsAndTransformation.bounds.height} fill="white" opacity="0.8" stroke="black"> </rect>
-                    <text {...attrs2}>
-                        {...lines}
-                    </text>
-                </g>
-=======
                 <rect x={attrs.x} y={attrs.y} width={boundsAndTransformation.bounds.width} height={boundsAndTransformation.bounds.height} fill="white" opacity="0.8" stroke="black"> </rect>,
                 <text {...attrs2}>
-                    {...children}
+                    {...lines}
                 </text>
->>>>>>> f2c11058
             ]
         } else {
             elements = [
