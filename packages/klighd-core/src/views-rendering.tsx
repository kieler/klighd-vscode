--- conflicted
+++ resolved
@@ -15,23 +15,7 @@
  * SPDX-License-Identifier: EPL-2.0
  */
 /** @jsx svg */
-<<<<<<< HEAD
-import { KGraphData, KNode, SKGraphElement } from '@kieler/klighd-interactive/lib/constraint-classes';
-import { VNode, VNodeStyle } from 'snabbdom';
-import { svg } from 'sprotty'; // eslint-disable-line @typescript-eslint/no-unused-vars
-import { Bounds } from 'sprotty-protocol';
-import { DetailLevel } from './depth-map';
-import { ShadowOption, Shadows, SimplifySmallText, TextSimplificationThreshold, TitleScalingFactor } from './options/render-options-registry';
-import { SKGraphModelRenderer } from './skgraph-model-renderer';
-import {
-    Arc, HorizontalAlignment, KArc, KChildArea, KContainerRendering, KHorizontalAlignment, KImage, KPolyline, KRendering, KRenderingLibrary, KRoundedBendsPolyline,
-    KRoundedRectangle, KShadow, KText, KVerticalAlignment, K_ARC, K_CHILD_AREA, K_CONTAINER_RENDERING, K_CUSTOM_RENDERING, K_ELLIPSE, K_IMAGE, K_POLYGON, K_POLYLINE, K_RECTANGLE, K_RENDERING_LIBRARY,
-    K_ROUNDED_BENDS_POLYLINE, K_ROUNDED_RECTANGLE, K_SPLINE, K_TEXT, SKEdge, SKLabel, SKNode, VerticalAlignment
-} from './skgraph-models';
-import { hasAction } from './skgraph-utils';
-import { BoundsAndTransformation, calculateX, findBoundsAndTransformationData, getKRendering, getPoints, isRotation, isTranslation, reverseTransformations, Rotation, Scale, Transformation, transformationToSVGString, Translation } from './views-common';
-=======
-import { KGraphData, KNode } from '@kieler/klighd-interactive/lib/constraint-classes'
+import { KGraphData, KNode, SKGraphElement } from '@kieler/klighd-interactive/lib/constraint-classes'
 import { VNode, VNodeStyle } from 'snabbdom'
 import { svg } from 'sprotty' // eslint-disable-line @typescript-eslint/no-unused-vars
 import { Bounds } from 'sprotty-protocol'
@@ -44,7 +28,6 @@
     TitleScalingFactor,
 } from './options/render-options-registry'
 import { SKGraphModelRenderer } from './skgraph-model-renderer'
->>>>>>> 81ba1cde
 import {
     Arc,
     HorizontalAlignment,
@@ -76,7 +59,6 @@
     K_SPLINE,
     K_TEXT,
     SKEdge,
-    SKGraphElement,
     SKLabel,
     SKNode,
     VerticalAlignment,
@@ -603,11 +585,12 @@
     // Replace text with rectangle, if the text is too small.
     const simplifySmallTextOption = context.renderOptionsRegistry.getValue(SimplifySmallText)
     const simplifySmallText = simplifySmallTextOption ?? false // Only enable, if option is found.
-<<<<<<< HEAD
-    if (!context.forceRendering && simplifySmallText && !rendering.properties['klighd.isNodeTitle'] as boolean && !childOfNodeTitle) {
-=======
-    if (simplifySmallText && (!rendering.properties['klighd.isNodeTitle'] as boolean) && !childOfNodeTitle) {
->>>>>>> 81ba1cde
+    if (
+        !context.forceRendering &&
+        simplifySmallText &&
+        (!rendering.properties['klighd.isNodeTitle'] as boolean) &&
+        !childOfNodeTitle
+    ) {
         const simplificationThreshold = context.renderOptionsRegistry.getValueOrDefault(TextSimplificationThreshold)
 
         const proportionalHeight = 0.5 // height of replacement compared to full text height
@@ -1284,32 +1267,23 @@
         // Scale to limit of bounding box or max size.
         const titleScalingFactorOption = context.renderOptionsRegistry.getValueOrDefault(TitleScalingFactor) as number
         let maxScale = titleScalingFactorOption
-<<<<<<< HEAD
 
         // Whether the kRendering belongs to a proxy
-        const isProxy = "proxyScale" in kRendering
+        const isProxy = 'proxyScale' in kRendering
         // Whether the proxy's title should be scaled
         const scaleProxy = isProxy && (kRendering as any).useTitleScaling && (kRendering as any).proxyScale < 1
         if (scaleProxy) {
             // maxScale independant of zoom, use scale of proxy instead
             maxScale = titleScalingFactorOption / (kRendering as any).proxyScale
         } else if (context.viewport) {
-            maxScale = maxScale / context.viewport.zoom
-        }
-
-        if ((providingRegion && providingRegion.detail !== DetailLevel.FullDetails && parent.children.length > 1
-            || context.viewport.zoom <= titleScalingFactorOption) && !isProxy || scaleProxy) {
-=======
-        if (context.viewport) {
             maxScale /= context.viewport.zoom
         }
         if (
-            (providingRegion && providingRegion.detail !== DetailLevel.FullDetails && parent.children.length > 1) ||
-            ((kRendering.properties['klighd.lsp.calculated.bounds'] as Bounds) &&
-                (kRendering.properties['klighd.lsp.calculated.bounds'] as Bounds).height * context.viewport.zoom <=
-                    titleScalingFactorOption * (kRendering.properties['klighd.lsp.calculated.bounds'] as Bounds).height)
+            (((providingRegion && providingRegion.detail !== DetailLevel.FullDetails && parent.children.length > 1) ||
+                context.viewport.zoom <= titleScalingFactorOption) &&
+                !isProxy) ||
+            scaleProxy
         ) {
->>>>>>> 81ba1cde
             isOverlay = true
 
             const transformations = context.titleStorage.getTransformations()
@@ -1406,19 +1380,12 @@
                 }
             }
             // Draw white background for overlaying titles
-<<<<<<< HEAD
-            if (context.depthMap && kRendering.properties['klighd.isNodeTitle'] as boolean
-                && ((!providingRegion || providingRegion.detail === DetailLevel.FullDetails) && !isProxy || scaleProxy)
-                && (context.viewport.zoom <= titleScalingFactorOption && !isProxy || scaleProxy)
-=======
             if (
                 context.depthMap &&
                 (kRendering.properties['klighd.isNodeTitle'] as boolean) &&
-                (kRendering.properties['klighd.lsp.calculated.bounds'] as Bounds) &&
-                (kRendering.properties['klighd.lsp.calculated.bounds'] as Bounds).height * context.viewport.zoom <=
-                    titleScalingFactorOption *
-                        (kRendering.properties['klighd.lsp.calculated.bounds'] as Bounds).height &&
->>>>>>> 81ba1cde
+                (((!providingRegion || providingRegion.detail === DetailLevel.FullDetails) && !isProxy) ||
+                    scaleProxy) &&
+                ((context.viewport.zoom <= titleScalingFactorOption && !isProxy) || scaleProxy) &&
                 // Don't draw if the rendering is an empty KText
                 (kRendering.type !== K_TEXT || (kRendering as KText).text !== '')
             ) {
