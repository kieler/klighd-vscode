/*
 * KIELER - Kiel Integrated Environment for Layout Eclipse RichClient
 *
 * http://rtsys.informatik.uni-kiel.de/kieler
 *
 * Copyright 2019-2024 by
 * + Kiel University
 *   + Department of Computer Science
 *     + Real-Time and Embedded Systems Group
 *
 * This program and the accompanying materials are made available under the
 * terms of the Eclipse Public License 2.0 which is available at
 * http://www.eclipse.org/legal/epl-2.0.
 *
 * SPDX-License-Identifier: EPL-2.0
 */
/** @jsx svg */
import { KGraphData, KNode } from '@kieler/klighd-interactive/lib/constraint-classes'
import { VNode, VNodeStyle } from 'snabbdom'
import { svg } from 'sprotty' // eslint-disable-line @typescript-eslint/no-unused-vars
import { Bounds } from 'sprotty-protocol'
import { DetailLevel } from './depth-map'
import {
    ShadowOption,
    Shadows,
    SimplifySmallText,
    TextSimplificationThreshold,
    TitleScalingFactor,
} from './options/render-options-registry'
import { SKGraphModelRenderer } from './skgraph-model-renderer'
import {
    Arc,
    HorizontalAlignment,
    KArc,
    KChildArea,
    KContainerRendering,
    KHorizontalAlignment,
    KImage,
    KPolyline,
    KRendering,
    KRenderingLibrary,
    KRoundedBendsPolyline,
    KRoundedRectangle,
    KShadow,
    KText,
    KVerticalAlignment,
    K_ARC,
    K_CHILD_AREA,
    K_CONTAINER_RENDERING,
    K_CUSTOM_RENDERING,
    K_ELLIPSE,
    K_IMAGE,
    K_POLYGON,
    K_POLYLINE,
    K_RECTANGLE,
    K_RENDERING_LIBRARY,
    K_ROUNDED_BENDS_POLYLINE,
    K_ROUNDED_RECTANGLE,
    K_SPLINE,
    K_TEXT,
    SKEdge,
    SKGraphElement,
    SKLabel,
    SKNode,
    VerticalAlignment,
} from './skgraph-models'
import { hasAction } from './skgraph-utils'
import {
    BoundsAndTransformation,
    calculateX,
    findBoundsAndTransformationData,
    getKRendering,
    getPoints,
    isRotation,
    isTranslation,
    reverseTransformations,
    Rotation,
    Scale,
    Transformation,
    transformationToSVGString,
    Translation,
} from './views-common'
import {
    ColorStyles,
    DEFAULT_CLICKABLE_FILL,
    DEFAULT_FILL,
    DEFAULT_LINE_WIDTH,
    getKStyles,
    getSvgColorStyles,
    getSvgLineStyles,
    getSvgShadowStyles,
    getSvgTextStyles,
    isInvisible,
    KStyles,
    LineStyles,
} from './views-styles'
/* global sessionStorage */

// ----------------------------- Functions for rendering different KRendering as VNodes in svg --------------------------------------------

/**
 * Translates a KChildArea rendering into an SVG rendering.
 * @param rendering The rendering.
 * @param parent The parent element.
 * @param propagatedStyles The styles propagated from parent elements that should be taken into account.
 * @param context The rendering context for this element.
 */
export function renderChildArea(
    rendering: KChildArea,
    parent: SKGraphElement,
    boundsAndTransformation: BoundsAndTransformation,
    context: SKGraphModelRenderer
): VNode {
    // Sprotty expects the graph elements to always be relative to the parent element, while KLighD usually has the graph elements relative to the child area.
    // Here we expect the graph elements to behave as Sprotty expects, thus requiring to reverse offset the transformation towards this child area again.

    // First, we need to find the total transformations that were applied to the child area.
    const totalTansformation = [...context.titleStorage.getTransformations()]

    // Second, we need to find the transformation only applicable to the current child area.
    const childAreaTransformation = boundsAndTransformation.transformation

    // Finally, we need to reverse the translation that was applied to every element hierarchially above of the child area.
    // Note that this causes a little difference in what the coordinates are relative to the parent graph element, as entire child area rotations that are possible in KLighD are
    // not possible in Sprotty.
    totalTansformation.splice(
        totalTansformation.length - childAreaTransformation.length,
        childAreaTransformation.length
    )
    const reverseTranslation: Transformation[] = reverseTransformations(
        totalTansformation.filter((transformation) => isTranslation(transformation))
    )

    const gAttrs = {
        ...(reverseTranslation.length !== 0
            ? { transform: reverseTranslation.map(transformationToSVGString).join('') }
            : {}),
    }
    if (parent.areChildAreaChildrenRendered) {
        console.error('This element contains multiple child areas, skipping this one.')
        return <g />
    }
    // remember, that this parent's children are now already rendered
    parent.areChildAreaChildrenRendered = true

    const element = (
        <g {...gAttrs} id={rendering.properties['klighd.lsp.rendering.id'] as string}>
            {context.renderChildAreaChildren(parent)}
        </g>
    )


    // get scale factor and apply to child area
    if ((parent as any).properties == undefined || (parent as any).properties['org.eclipse.elk.topdown.scaleFactor'] == undefined) {
        return element
    }
    const topdownScaleFactor = (parent as any).properties['org.eclipse.elk.topdown.scaleFactor'] as number
    return <g transform={`scale (${topdownScaleFactor})`}>${element}</g>
}

/**
 * Translates a rectangular rendering into an SVG rendering.
 * This includes KEllipse, KRectangle and KRoundedRectangle.
 * @param rendering The rendering.
 * @param parent The parent element.
 * @param propagatedStyles The styles propagated from parent elements that should be taken into account.
 * @param context The rendering context for this element.
 * @param childOfNodeTitle If this rendering is a child of a node title. May override special renderings
 */
export function renderRectangularShape(
    rendering: KContainerRendering,
    parent: SKGraphElement,
    boundsAndTransformation: BoundsAndTransformation,
    styles: KStyles,
    stylesToPropagate: KStyles,
    context: SKGraphModelRenderer,
    childOfNodeTitle?: boolean
): VNode {
    const gAttrs: {
        transform?: string | undefined
        style?: VNodeStyle | undefined
    } = {
        ...(boundsAndTransformation.transformation.length !== 0
            ? { transform: boundsAndTransformation.transformation.map(transformationToSVGString).join('') }
            : {}),
    }

    // Check the invisibility first. If this rendering is supposed to be invisible, do not render it,
    // only render its children transformed by the transformation already calculated.
    if (isInvisible(styles)) {
        return (
            <g {...gAttrs}>{renderChildRenderings(rendering, parent, stylesToPropagate, context, childOfNodeTitle)}</g>
        )
    }

    // Default case. Calculate all svg objects and attributes needed to build this rendering from the styles and the rendering.
    const colorStyles = getSvgColorStyles(styles, context, parent)
    // objects rendered here that have no background should get a invisible, but clickable background so that users do not click through the non-available background.
    if (colorStyles.background === DEFAULT_FILL) {
        colorStyles.background = DEFAULT_CLICKABLE_FILL
    }
    const paperShadows: boolean = context.renderOptionsRegistry.getValueOrDefault(Shadows) === ShadowOption.PAPER_MODE
    const shadowStyles = paperShadows ? getSvgShadowStyles(styles, context) : undefined

    const lineStyles = getSvgLineStyles(styles, parent, context)
    const lineWidth = styles.kLineWidth?.lineWidth ?? DEFAULT_LINE_WIDTH

    // Create the svg element for this rendering.
    let element: VNode | undefined
    switch (rendering.type) {
        case K_ARC: {
            const kArcRendering = rendering as KArc

            let sweepFlag = 0
            let angle = kArcRendering.arcAngle
            // For a negative angle, rotate the other way around.
            if (angle < 0) {
                angle = -angle
                sweepFlag = 1
            }
            // If the angle is bigger than or equal to 360 degrees, use the same rendering as a KEllipse via fallthrough to that rendering instead.
            if (angle < 360) {
                // Calculation to get the start and endpoint of the arc from the angles given.
                // Reduce the width and height by half the linewidth on both sides, so the ellipse really stays within the given bounds.
                const width = boundsAndTransformation.bounds.width - lineWidth
                const height = boundsAndTransformation.bounds.height - lineWidth
                const rX = width / 2
                const rY = height / 2
                const midX = rX + lineWidth / 2
                const midY = rY + lineWidth / 2
                const startX = midX + rX * Math.cos((kArcRendering.startAngle * Math.PI) / 180)
                const startY = midY - rY * Math.sin((kArcRendering.startAngle * Math.PI) / 180)
                const endAngle = kArcRendering.startAngle + kArcRendering.arcAngle
                const endX = midX + rX * Math.cos((endAngle * Math.PI) / 180)
                const endY = midY - rY * Math.sin((endAngle * Math.PI) / 180)

                // If the angle is bigger or equal 180 degrees, use the large arc as of the w3c path specification
                // https://www.w3.org/TR/SVG/paths.html#PathDataEllipticalArcCommands
                const largeArcFlag = angle >= 180 ? 1 : 0
                // Rotation is not handled via KArcs but via KRotations, so leave this value as 0.
                const rotate = 0

                // The main arc.
                let d = `M${startX},${startY}A${rX},${rY},${rotate},${largeArcFlag},${sweepFlag},${endX},${endY}`
                switch (kArcRendering.arcType) {
                    case Arc.OPEN: {
                        // Open chords do not have any additional lines.
                        break
                    }
                    case Arc.CHORD: {
                        // Add a straight line from the end to the beginning point.
                        d += `L${startX},${startY}`
                        break
                    }
                    case Arc.PIE: {
                        // Add a straight line from the end to the center and then back to the beginning point.
                        d += `L${midX},${midY}L${startX},${startY}`
                        break
                    }
                    default: {
                        console.error('error in views-rendering.tsx, unexpected Arc in switch')
                    }
                }

                element = (
                    <g id={rendering.properties['klighd.lsp.rendering.id'] as string} {...gAttrs}>
                        {...renderSVGArc(lineStyles, colorStyles, shadowStyles, d, styles.kShadow)}
                        {renderChildRenderings(rendering, parent, stylesToPropagate, context, childOfNodeTitle)}
                    </g>
                )
                break
            } else {
                // Fallthrough to KEllipse case.
            }
        }
        // eslint-disable-next-line
        case K_ELLIPSE: {
            element = (
                <g id={rendering.properties['klighd.lsp.rendering.id'] as string} {...gAttrs}>
                    {...renderSVGEllipse(
                        boundsAndTransformation.bounds,
                        lineWidth,
                        lineStyles,
                        colorStyles,
                        shadowStyles,
                        styles.kShadow
                    )}
                    {renderChildRenderings(rendering, parent, stylesToPropagate, context, childOfNodeTitle)}
                </g>
            )
            break
        }
        case K_RECTANGLE:
        case K_ROUNDED_RECTANGLE: {
            // like this the rx and ry will be undefined during the rendering of a roundedRectangle and therefore those fields will be left out.
            // Rounded rectangles work in svg just like regular rectangles just with those two added variables, so this call will result in a regular rectangle.

            // Rendering-specific attributes
            const rx = (rendering as KRoundedRectangle).cornerWidth
            const ry = (rendering as KRoundedRectangle).cornerHeight

            element = (
                <g id={rendering.properties['klighd.lsp.rendering.id'] as string} {...gAttrs}>
                    {...renderSVGRect(
                        boundsAndTransformation.bounds,
                        lineWidth,
                        rx,
                        ry,
                        lineStyles,
                        colorStyles,
                        shadowStyles,
                        styles.kShadow
                    )}
                    {renderChildRenderings(rendering, parent, stylesToPropagate, context, childOfNodeTitle)}
                </g>
            )
            break
        }
        case K_IMAGE: {
            const { clipShape } = rendering as KImage
            const fullImagePath = `${(rendering as KImage).bundleName}:${(rendering as KImage).imagePath}`
            const id = rendering.properties['klighd.lsp.rendering.id'] as string
            const clipId = `${id}$clip`
            const extension = fullImagePath.slice(fullImagePath.lastIndexOf('.') + 1)
            const image = `data:image/${extension};base64,${sessionStorage.getItem(fullImagePath)}`
            let clipPath: VNode | undefined

            // Render the clip shape within an SVG clipPath element to be used as a clipping mask for the image.
            if (clipShape !== undefined) {
                clipShape.isClipRendering = true
                const outerClipShape = renderKRendering(clipShape, parent, stylesToPropagate, context, childOfNodeTitle)
                // renderings start with an outermost <g> element. If that is the case, remove that element and use its child instead.
                if (outerClipShape?.sel === 'g' && outerClipShape?.children !== undefined) {
                    clipPath = <clipPath id={clipId}>{outerClipShape?.children[0]}</clipPath>
                }
                gAttrs.style = {
                    clipPath: `url(#${clipId})`,
                }
            }
            // Render the image.
            element = (
                <g id={id} {...gAttrs}>
                    {...clipPath ? [clipPath] : []}
                    {...renderSVGImage(boundsAndTransformation.bounds, shadowStyles, image, styles.kShadow)}
                </g>
            )
            break
        }
        default: {
            // This case can never happen. If it still does, happy debugging!
            throw new Error('Rendering is neither an KArc, KEllipse, KImage, nor a KRectangle or KRoundedRectangle!')
        }
    }

    return element as VNode
}

/**
 * Translates a line rendering into an SVG rendering.
 * This includes all subclasses of and the KPolyline rendering itself.
 * @param rendering The rendering.
 * @param parent The parent element.
 * @param propagatedStyles The styles propagated from parent elements that should be taken into account.
 * @param context The rendering context for this element.
 * @param childOfNodeTitle If this rendering is a child of a node title. May override special renderings
 */
export function renderLine(
    rendering: KPolyline,
    parent: SKGraphElement | SKEdge,
    boundsAndTransformation: BoundsAndTransformation,
    styles: KStyles,
    stylesToPropagate: KStyles,
    context: SKGraphModelRenderer,
    childOfNodeTitle?: boolean
): VNode {
    const gAttrs = {
        ...(boundsAndTransformation.transformation.length !== 0
            ? { transform: boundsAndTransformation.transformation.map(transformationToSVGString).join('') }
            : {}),
    }

    // Check the invisibility first. If this rendering is supposed to be invisible, do not render it,
    // only render its children transformed by the transformation already calculated.
    if (isInvisible(styles)) {
        return (
            <g {...gAttrs}>{renderChildRenderings(rendering, parent, stylesToPropagate, context, childOfNodeTitle)}</g>
        )
    }

    // Default case. Calculate all svg objects and attributes needed to build this rendering from the styles and the rendering.
    const colorStyles = getSvgColorStyles(styles, context, parent)
    // Any non-closed line segment cannot be filled with any color.
    if (rendering.type !== K_POLYGON) {
        colorStyles.background = DEFAULT_FILL
    }

    const paperShadows: boolean = context.renderOptionsRegistry.getValueOrDefault(Shadows) === ShadowOption.PAPER_MODE
    const shadowStyles = paperShadows ? getSvgShadowStyles(styles, context) : undefined
    const lineStyles = getSvgLineStyles(styles, parent, context)

    const points = getPoints(parent, rendering, boundsAndTransformation)
    if (points.length === 0) {
        return <g>{renderChildRenderings(rendering, parent, stylesToPropagate, context, childOfNodeTitle)}</g>
    }

    // now define the line's path.
    let path = ''
    switch (rendering.type) {
        case K_SPLINE: {
            path += `M${points[0].x},${points[0].y}`
            for (let i = 1; i < points.length; i += 3) {
                const remainingPoints = points.length - i
                if (remainingPoints === 1) {
                    // if one routing point is left, draw a straight line to there.
                    path += `L${points[i].x},${points[i].y}`
                } else if (remainingPoints === 2) {
                    // if two routing points are left, draw a quadratic bezier curve with those two points.
                    path += `Q${points[i].x},${points[i].y} ${points[i + 1].x},${points[i + 1].y}`
                } else {
                    // if three or more routing points are left, draw a cubic bezier curve with those points.
                    path +=
                        `C${points[i].x},${points[i].y} ` +
                        `${points[i + 1].x},${points[i + 1].y} ` +
                        `${points[i + 2].x},${points[i + 2].y}`
                }
            }
            break
        }
        case K_POLYLINE: // Fall through to next case. KPolylines are just KPolygons without the closing end.
        case K_POLYGON: {
            path += `M${points[0].x},${points[0].y}`
            for (let i = 1; i < points.length; i++) {
                path += `L${points[i].x},${points[i].y}`
            }
            if (rendering.type === K_POLYGON) {
                path += 'Z'
            }
            break
        }
        case K_ROUNDED_BENDS_POLYLINE: {
            // Rendering-specific attributes
            const { bendRadius } = rendering as KRoundedBendsPolyline

            // now define the rounded polyline's path.
            path += `M${points[0].x},${points[0].y}`
            for (let i = 1; i < points.length - 1; i++) {
                const p0 = points[i - 1]
                const p = points[i]
                const p1 = points[i + 1]
                // last point
                const x0 = p0.x
                const y0 = p0.y
                // current point where a bend should be rendered
                const xp = p.x
                const yp = p.y
                // next point
                const x1 = p1.x
                const y1 = p1.y
                // distance between the last point and the current point
                const dist0 = Math.sqrt((x0 - xp) * (x0 - xp) + (y0 - yp) * (y0 - yp))
                // distance between the current point and the next point
                const dist1 = Math.sqrt((x1 - xp) * (x1 - xp) + (y1 - yp) * (y1 - yp))
                // If the previous / next point is too close, use a smaller bend radius
                const usedBendRadius = Math.min(bendRadius, dist0 / 2, dist1 / 2)
                // start and end points of the bend
                let xs
                let ys
                let xe
                let ye
                if (usedBendRadius === 0) {
                    // Avoid division by zero if two points are identical.
                    xs = xp
                    ys = yp
                    xe = xp
                    ye = yp
                } else {
                    xs = xp + (usedBendRadius * (x0 - xp)) / dist0
                    ys = yp + (usedBendRadius * (y0 - yp)) / dist0
                    xe = xp + (usedBendRadius * (x1 - xp)) / dist1
                    ye = yp + (usedBendRadius * (y1 - yp)) / dist1
                }
                // draw a line to the start of the bend point (from the last end of its bend)
                // and then draw the bend with the control points of the point itself and the bend end point.
                path += `L${xs},${ys}Q${xp},${yp} ${xe},${ye}`
            }
            if (points.length > 1) {
                const lastPoint = points[points.length - 1]
                path += `L${lastPoint.x},${lastPoint.y}`
            }
            break
        }
        default: {
            console.error('error in views-rendering.tsx, unexpected rendering type in switch')
        }
    }

    // Create the svg element for this rendering.
    // Only apply the fast shadow to KPolygons, other shadows are not allowed there.
    const element = (
        <g id={rendering.properties['klighd.lsp.rendering.id'] as string} {...gAttrs}>
            {...renderSVGLine(
                lineStyles,
                colorStyles,
                shadowStyles,
                path,
                rendering.type === K_POLYGON ? styles.kShadow : undefined
            )}
            {renderChildRenderings(rendering, parent, stylesToPropagate, context, childOfNodeTitle)}
        </g>
    )
    return element
}

/**
 * Translates a text rendering into an SVG text rendering.
 * @param rendering The rendering.
 * @param parent The parent element.
 * @param propagatedStyles The styles propagated from parent elements that should be taken into account.
 * @param context The rendering context for this element.
 * @param childOfNodeTitle If this rendering is a child of a node title. May override special renderings
 */
export function renderKText(
    rendering: KText,
    parent: SKGraphElement | SKLabel,
    boundsAndTransformation: BoundsAndTransformation,
    styles: KStyles,
    context: SKGraphModelRenderer,
    childOfNodeTitle?: boolean
): VNode {
    // Find the text to write first.
    let text
    // KText elements as renderings of labels have their text in the KLabel, not the KText
    if ('text' in parent) {
        // if parent is KLabel
        text = parent.text
    } else {
        text = rendering.text
    }
    if (parent.properties['de.cau.cs.kieler.klighd.labels.textOverride'] !== undefined) {
        text = parent.properties['de.cau.cs.kieler.klighd.labels.textOverride'] as string
    }
    // If no text can be found, return here.
    if (text === undefined) return <g />

    // The text split into an array for each individual line
    const lines = text.split('\n')

    // Check the invisibility first. If this rendering is supposed to be invisible, do not render it,
    // only render its children transformed by the transformation already calculated.
    if (isInvisible(styles)) {
        return <g />
    }

    // Default case. Calculate all svg objects and attributes needed to build this rendering from the styles and the rendering.
    const colorStyles = getSvgColorStyles(styles, context, parent)

    // Calculate the background, if needed, as a rectangle to be placed behind the text.
    let background: VNode | undefined
    if (colorStyles.background.color !== 'none') {
        const boundingBoxAndTransformation = findBoundsAndTransformationData(
            rendering,
            styles,
            parent,
            context,
            false,
            true
        )
        background = (
            <rect
                x={boundingBoxAndTransformation?.bounds?.x ?? 0}
                y={boundingBoxAndTransformation?.bounds?.y ?? 0}
                width={boundingBoxAndTransformation?.bounds?.width ?? 0}
                height={boundingBoxAndTransformation?.bounds?.height ?? 0}
                fill={colorStyles.background.color}
                style={{ opacity: colorStyles.background.opacity ?? '1' }}
            />
        )
    }

    const paperShadows: boolean = context.renderOptionsRegistry.getValueOrDefault(Shadows) === ShadowOption.PAPER_MODE
    const shadowStyles = paperShadows ? getSvgShadowStyles(styles, context) : undefined
    const textStyles = getSvgTextStyles(styles)

    // Replace text with rectangle, if the text is too small.
    const simplifySmallTextOption = context.renderOptionsRegistry.getValue(SimplifySmallText)
    const simplifySmallText = simplifySmallTextOption ?? false // Only enable, if option is found.
    if (simplifySmallText && (!rendering.properties['klighd.isNodeTitle'] as boolean) && !childOfNodeTitle) {
        const simplificationThreshold = context.renderOptionsRegistry.getValueOrDefault(TextSimplificationThreshold)

        const proportionalHeight = 0.5 // height of replacement compared to full text height
        if (
            context.viewport &&
            (rendering.properties['klighd.calculated.text.bounds'] as Bounds) &&
            (rendering.properties['klighd.calculated.text.bounds'] as Bounds).height * context.viewport.zoom <=
                simplificationThreshold
        ) {
            const replacements: VNode[] = background ? [background] : []
            lines.forEach((line, index) => {
                const xPos = boundsAndTransformation?.bounds?.x ?? 0
                const yPos =
                    boundsAndTransformation?.bounds?.y &&
                    (rendering.properties['klighd.calculated.text.line.heights'] as number[]) &&
                    boundsAndTransformation?.bounds?.height
                        ? boundsAndTransformation.bounds.y -
                          boundsAndTransformation.bounds.height / 2 +
                          ((rendering.properties['klighd.calculated.text.line.heights'] as number[])[index] / 2) *
                              proportionalHeight
                        : 0
                const width = (rendering.properties['klighd.calculated.text.line.widths'] as number[])
                    ? (rendering.properties['klighd.calculated.text.line.widths'] as number[])[index]
                    : 0
                const height = (rendering.properties['klighd.calculated.text.line.heights'] as number[])
                    ? (rendering.properties['klighd.calculated.text.line.heights'] as number[])[index] *
                      proportionalHeight
                    : 0
                // Generate rectangle for each line with color style.
                const curLine = colorStyles.foreground ? (
                    <rect
                        x={xPos}
                        y={yPos}
                        width={width}
                        height={height}
                        fill={colorStyles.foreground.color}
                        opacity="0.5"
                    />
                ) : (
                    <rect x={xPos} y={yPos} width={width} height={height} fill="#000000" opacity="0.5" />
                )
                replacements.push(curLine)
            })
            return <g id={rendering.properties['klighd.lsp.rendering.id'] as string}>{...replacements}</g>
        }
    }

    // The svg style of the resulting text element.
    const opacity = context.mListener.hasDragged ? 0.1 : parent.opacity
    const style = {
        ...{ 'dominant-baseline': textStyles.dominantBaseline },
        ...{ 'font-family': textStyles.fontFamily },
        ...{ 'font-size': textStyles.fontSize },
        ...{ 'font-style': textStyles.fontStyle },
        ...{ 'font-weight': textStyles.fontWeight },
        ...{ 'text-decoration-line': textStyles.textDecorationLine },
        ...{ 'text-decoration-style': textStyles.textDecorationStyle },
        ...{ opacity },
        ...(colorStyles.foreground ? { 'fill-opacity': colorStyles.foreground.opacity } : {}),
    }

    // The attributes to be contained in the returned text node.
    const attrs = {
        x: boundsAndTransformation.bounds.x,
        style,
        ...(colorStyles.foreground ? { fill: colorStyles.foreground.color } : {}),
        ...(shadowStyles ? { filter: shadowStyles } : {}),
        ...{ 'xml:space': 'preserve' }, // This attribute makes the text size adjustment include any trailing white spaces.
    } as any

    const elements: VNode[] = background ? [background] : []
    if (lines.length === 1) {
        // If the text has only one line, just put the text in the text node directly.
        attrs.y = boundsAndTransformation.bounds.y
        // Force any SVG renderer rendering this text to use the exact width calculated for it.
        // This avoids overlapping texts or too big gaps at the cost of slightly bigger/tighter glyph spacings
        // when viewed in a different SVG viewer after exporting.
        if (rendering.properties['klighd.calculated.text.line.widths'] as number[]) {
            attrs.textLength = rendering.properties['klighd.calculated.text.line.widths'] as number[][0]
            attrs.lengthAdjust = 'spacingAndGlyphs'
        }

        elements.push(<text {...attrs}>{...lines}</text>)
    } else {
        // Otherwise, put each line of text in a separate <text> element.
        const calculatedTextLineWidths = rendering.properties['klighd.calculated.text.line.widths'] as number[]
        const calculatedTextLineHeights = rendering.properties['klighd.calculated.text.line.heights'] as number[]
        let currentY = boundsAndTransformation.bounds.y ?? 0

        if (calculatedTextLineWidths) {
            attrs.lengthAdjust = 'spacingAndGlyphs'
        }

        lines.forEach((line, index) => {
            const currentElement = (
                <text
                    {...attrs}
                    y={currentY}
                    {...(calculatedTextLineWidths ? { textLength: calculatedTextLineWidths[index] } : {})}
                >
                    {line}
                </text>
            )

            elements.push(currentElement)
            currentY = calculatedTextLineHeights ? currentY + calculatedTextLineHeights[index] : currentY
        })
    }

    const gAttrs = {
        ...(boundsAndTransformation.transformation.length !== 0
            ? { transform: boundsAndTransformation.transformation.map(transformationToSVGString).join('') }
            : {}),
    }
    // build the element from the above defined attributes and children
    return (
        <g id={rendering.properties['klighd.lsp.rendering.id'] as string} {...gAttrs}>
            {...elements}
        </g>
    )
}

/**
 * Renders all child renderings of the given container rendering.
 * @param parentRendering The parent rendering.
 * @param parent The parent element containing this rendering.
 * @param propagatedStyles The styles propagated from parent elements that should be taken into account.
 * @param context The rendering context for this element.
 * @param childOfNodeTitle If this rendering is a child of a node title. May override special renderings
 */
export function renderChildRenderings(
    parentRendering: KContainerRendering,
    parentElement: SKGraphElement,
    propagatedStyles: KStyles,
    context: SKGraphModelRenderer,
    childOfNodeTitle?: boolean
): (VNode | undefined)[] {
    // children only should be rendered if the parentElement is not a shadow or the rendering is not a clip rendering.
    if (!(parentElement instanceof SKNode) || (!parentElement.shadow && !parentRendering.isClipRendering)) {
        const renderings: (VNode | undefined)[] = []
        for (const childRendering of parentRendering.children) {
            const rendering = getRendering([childRendering], parentElement, propagatedStyles, context, childOfNodeTitle)
            renderings.push(rendering)
        }
        return renderings
    }
    return []
}

export function renderError(rendering: KRendering): VNode {
    return (
        <text>
            {
                (`Rendering cannot be drawn!\n` +
                    `Type: ${rendering.type}\n` +
                    `ID: ${rendering.properties['klighd.lsp.rendering.id']}`) as string
            }
        </text>
    )
}

/**
 * Renders some SVG shape, possibly with an added shadow, as given by the svgFunction. If a simple shadow
 * should be added, it is added as four copies of the SVG shape with rgba(0,0,0,0.1) and the
 * offsets defined by the kShadow, if a nice shadow should be added, it is added via SVG filter.
 *
 * @param kShadow The shadow definition for the rendering, or undefined if no shadow should be added
 * @param shadowStyles specific shadow filter ID, if this element should be drawn with a smooth shadow and no simple one.
 * @param svgFunction The callback function rendering the wanted SVG shape. x and y are the offsets
 *  for the renderings additional to any other offsets, here for the shadows, kShadow is the shadow
 *  definition as given to this function as well and the params are the other params given to this
 *  function.
 * @param params The further parameters needed to call the svgFunction other than an x, y, shadowStyles, and
 *  kShadow.
 * @returns the svg shapes generated by the svg function, with the correct shadow.
 */
export function renderWithShadow<T extends any[]>(
    kShadow: KShadow | undefined,
    shadowStyles: string | undefined,
    svgFunction: (
        x: number | undefined,
        y: number | undefined,
        shadowStyles: string | undefined,
        kShadow: KShadow | undefined,
        ...params: T
    ) => VNode,
    ...params: T
): VNode[] {
    // If a shadowStyle is given to this function, we want 'nice' shadows using the filter string.
    if (shadowStyles !== undefined) {
        return [svgFunction(undefined, undefined, shadowStyles, undefined, ...params)]
    }

    // Otherwise see if there is a shadow definition and render it the 'fast' KIELER-style.
    if (kShadow) {
        // Shadow rendered as four copies of the SVG shape with some defaults set due to the shadow and the original rectangle.
        return [
            svgFunction((4 * kShadow.xOffset) / 4, (4 * kShadow.yOffset) / 4, undefined, kShadow, ...params),
            svgFunction((3 * kShadow.xOffset) / 4, (3 * kShadow.yOffset) / 4, undefined, kShadow, ...params),
            svgFunction((2 * kShadow.xOffset) / 4, (2 * kShadow.yOffset) / 4, undefined, kShadow, ...params),
            svgFunction((1 * kShadow.xOffset) / 4, (1 * kShadow.yOffset) / 4, undefined, kShadow, ...params),
            svgFunction(undefined, undefined, undefined, undefined, ...params),
        ]
    }
    return [svgFunction(undefined, undefined, undefined, undefined, ...params)]
}

// ------- All functions turning the rendering data into an SVG with potential shadow style. ---------- //

/**
 * Renders a rectangle with all given information.
 *
 * @param bounds bounds data calculated for this rectangle.
 * @param lineWidth width of the line to offset the rectangle's position and size by.
 * @param rx rx parameter of SVG rect
 * @param ry ry parameter of SVG rect
 * @param lineStyles style information for lines (stroke etc.)
 * @param colorStyles style information for color
 * @param shadowStyles specific shadow filter ID, if this element should be drawn with a smooth shadow and no simple one.
 * @param kShadow general shadow information.
 * @returns An array of SVG <rects> resulting from this. Only multiple <rect>s if a simple shadow effect should be applied.
 */
export function renderSVGRect(
    bounds: Bounds,
    lineWidth: number,
    rx: number,
    ry: number,
    lineStyles: LineStyles,
    colorStyles: ColorStyles,
    shadowStyles: string | undefined,
    kShadow: KShadow | undefined
): VNode[] {
    return renderWithShadow(
        kShadow,
        shadowStyles,
        renderSingleSVGRect,
        bounds,
        rx,
        ry,
        lineWidth,
        lineStyles,
        colorStyles
    )
}

/**
 * Renders a rectangle with all given information.
 * If the rendering is a shadow (has a kShadow parameter), all stroke attributes are ignored (no stroke on the shadow) and a
 * black fill with 0.1 alpha is returned.
 *
 * @param x x offset of the rectangle, to be used for shadows only.
 * @param y y offset of the rectangle, to be used for shadows only.
 * @param shadowStyles specific shadow filter ID, if this element should be drawn with a smooth shadow and no simple one.
 * @param kShadow shadow information. Controls what this method does.
 * @param bounds bounds data calculated for this rectangle.
 * @param lineWidth width of the line to offset the rectangle's position and size by.
 * @param rx rx parameter of SVG rect
 * @param ry ry parameter of SVG rect
 * @param lineStyles style information for lines (stroke etc.)
 * @param colorStyles style information for color
 * @returns A single SVG <rect>.
 */
export function renderSingleSVGRect(
    x: number | undefined,
    y: number | undefined,
    shadowStyles: string | undefined,
    kShadow: KShadow | undefined,
    bounds: Bounds,
    rx: number,
    ry: number,
    lineWidth: number,
    lineStyles: LineStyles,
    colorStyles: ColorStyles
): VNode {
    // Offset the x/y by the lineWidth.
    let theX: number | undefined = x || 0
    theX += lineWidth / 2
    theX = theX === 0 ? undefined : theX
    let theY: number | undefined = y || 0
    theY += lineWidth / 2
    theY = theY === 0 ? undefined : theY

    return (
        <rect
            width={bounds.width - lineWidth}
            height={bounds.height - lineWidth}
            {...(theX ? { x: theX } : {})}
            {...(theY ? { y: theY } : {})}
            {...(rx ? { rx } : {})}
            {...(ry ? { ry } : {})}
            style={{
                ...(kShadow ? {} : { 'stroke-linecap': lineStyles.lineCap }),
                ...(kShadow ? {} : { 'stroke-linejoin': lineStyles.lineJoin }),
                ...(kShadow ? {} : { 'stroke-width': lineStyles.lineWidth }),
                ...(kShadow ? {} : { 'stroke-dasharray': lineStyles.dashArray }),
                ...(kShadow ? {} : { 'stroke-miterlimit': lineStyles.miterLimit }),
                opacity: kShadow
                    ? colorStyles.opacity
                        ? String(Number(colorStyles.opacity) * 0.1)
                        : '0.1'
                    : colorStyles.opacity,
                ...(kShadow ? {} : { 'stroke-opacity': colorStyles.foreground.opacity }),
                ...(kShadow || colorStyles.background.opacity
                    ? { 'fill-opacity': kShadow ? '1' : colorStyles.background.opacity }
                    : {}),
            }}
            {...(kShadow ? {} : { stroke: colorStyles.foreground.color })}
            {...(kShadow ? { fill: 'rgb(0,0,0)' } : { fill: colorStyles.background.color })}
            {...(shadowStyles ? { filter: shadowStyles } : {})}
        />
    )
}

/**
 * Renders an image with all given information.
 *
 * @param bounds bounds data calculated for this image.
 * @param image The image href string
 * @param kShadow shadow information.
 * @returns An array of SVG elements, here <image>s and <rect>s resulting from this. <rect>s are added if a shadow effect should be applied.
 */
export function renderSVGImage(
    bounds: Bounds,
    shadowStyles: string | undefined,
    image: string,
    kShadow: KShadow | undefined
): VNode[] {
    return renderWithShadow(kShadow, shadowStyles, renderSingleSVGImage, bounds, image)
}

/**
 * Renders an image with all given information.
 * If the rendering is a shadow, a shadow rect is drawn instead.
 *
 * @param x x offset of the image, to be used for shadows only.
 * @param y y offset of the image, to be used for shadows only.
 * @param kShadow shadow information. Controls what this method does.
 * @param bounds bounds data calculated for this image.
 * @param image The image href string
 * @returns A single SVG <rect>.
 */
export function renderSingleSVGImage(
    x: number | undefined,
    y: number | undefined,
    shadowStyles: string | undefined,
    kShadow: KShadow | undefined,
    bounds: Bounds,
    image: string
): VNode {
    // A shadow of an image is just a rectangle.
    if (kShadow) {
        return (
            <rect
                {...(x ? { x } : {})}
                {...(y ? { y } : {})}
                width={bounds.width}
                height={bounds.height}
                style={{
                    opacity: '0.1',
                }}
                fill="rgb(0,0,0)"
            />
        )
    }
    return (
        <image
            width={bounds.width}
            height={bounds.height}
            href={image}
            {...(shadowStyles ? { filter: shadowStyles } : {})}
        />
    )
}

/**
 * Renders an arc with all given information.
 *
 * @param lineStyles style information for lines (stroke etc.)
 * @param colorStyles style information for color
 * @param shadowStyles specific shadow filter ID, if this element should be drawn with a smooth shadow and no simple one.
 * @param path The 'd' attribute for SVG <path>
 * @param kShadow general shadow information.
 * @returns An array of SVG <path>s resulting from this. Only multiple <path>s if a simple shadow effect should be applied.
 */
export function renderSVGArc(
    lineStyles: LineStyles,
    colorStyles: ColorStyles,
    shadowStyles: string | undefined,
    path: string,
    kShadow: KShadow | undefined
): VNode[] {
    return renderWithShadow(kShadow, shadowStyles, renderSingleSVGArc, lineStyles, colorStyles, path)
}

/**
 * Renders an arc with all given information.
 * If the rendering is a shadow (has a kShadow parameter), all stroke attributes are ignored (no stroke on the shadow) and a
 * black fill with 0.1 alpha is returned.
 *
 * @param x x offset of the arc, to be used for shadows only.
 * @param y y offset of the arc, to be used for shadows only.
 * @param shadowStyles specific shadow filter ID, if this element should be drawn with a smooth shadow and no simple one.
 * @param kShadow shadow information. Controls what this method does.
 * @param lineStyles style information for lines (stroke etc.)
 * @param colorStyles style information for color
 * @param path The 'd' attribute for the SVG <path>
 * @returns A single SVG <path>.
 */
export function renderSingleSVGArc(
    x: number | undefined,
    y: number | undefined,
    shadowStyles: string | undefined,
    kShadow: KShadow | undefined,
    lineStyles: LineStyles,
    colorStyles: ColorStyles,
    path: string
): VNode {
    return (
        <path
            {...(x && y ? { transform: `translate(${x},${y})` } : {})}
            d={path}
            style={{
                ...(kShadow ? {} : { 'stroke-linecap': lineStyles.lineCap }),
                ...(kShadow ? {} : { 'stroke-linejoin': lineStyles.lineJoin }),
                ...(kShadow ? {} : { 'stroke-width': lineStyles.lineWidth }),
                ...(kShadow ? {} : { 'stroke-dasharray': lineStyles.dashArray }),
                ...(kShadow ? {} : { 'stroke-miterlimit': lineStyles.miterLimit }),
                opacity: kShadow
                    ? colorStyles.opacity
                        ? String(Number(colorStyles.opacity) * 0.1)
                        : '0.1'
                    : colorStyles.opacity,
                ...(kShadow ? {} : { 'stroke-opacity': colorStyles.foreground.opacity }),
                ...(kShadow || colorStyles.background.opacity
                    ? { 'fill-opacity': kShadow ? '1' : colorStyles.background.opacity }
                    : {}),
            }}
            {...(kShadow ? {} : { stroke: colorStyles.foreground.color })}
            {...(kShadow ? { fill: 'rgb(0,0,0)' } : { fill: colorStyles.background.color })}
            {...(shadowStyles ? { filter: shadowStyles } : {})}
        />
    )
}

/**
 * Renders an ellipse with all given information.
 *
 * @param lineWidth width of the line to offset the ellipse's position and size by.
 * @param lineStyles style information for lines (stroke etc.)
 * @param colorStyles style information for color
 * @param shadowStyles specific shadow filter ID, if this element should be drawn with a smooth shadow and no simple one.
 * @param kShadow general shadow information.
 * @returns An array of SVG <ellipse>s resulting from this. Only multiple <ellipse>s if a simple shadow effect should be applied.
 */
export function renderSVGEllipse(
    bounds: Bounds,
    lineWidth: number,
    lineStyles: LineStyles,
    colorStyles: ColorStyles,
    shadowStyles: string | undefined,
    kShadow: KShadow | undefined
): VNode[] {
    return renderWithShadow(kShadow, shadowStyles, renderSingleSVGEllipse, bounds, lineWidth, lineStyles, colorStyles)
}

/**
 * Renders an ellipse with all given information.
 * If the rendering is a shadow (has a kShadow parameter), all stroke attributes are ignored (no stroke on the shadow) and a
 * black fill with 0.1 alpha is returned.
 *
 * @param x x offset of the ellipse, to be used for shadows only.
 * @param y y offset of the ellipse, to be used for shadows only.
 * @param shadowStyles specific shadow filter ID, if this element should be drawn with a smooth shadow and no simple one.
 * @param kShadow shadow information. Controls what this method does.
 * @param bounds bounds data calculated for this ellipse.
 * @param lineWidth width of the line to offset the ellipse's position and size by.
 * @param lineStyles style information for lines (stroke etc.)
 * @param colorStyles style information for color
 * @returns A single SVG <ellipse>.
 */
export function renderSingleSVGEllipse(
    x: number | undefined,
    y: number | undefined,
    shadowStyles: string | undefined,
    kShadow: KShadow | undefined,
    bounds: Bounds,
    lineWidth: number,
    lineStyles: LineStyles,
    colorStyles: ColorStyles
): VNode {
    return (
        <ellipse
            {...(x && y ? { transform: `translate(${x},${y})` } : {})}
            cx={bounds.width / 2}
            cy={bounds.height / 2}
            rx={bounds.width / 2 - lineWidth / 2}
            ry={bounds.height / 2 - lineWidth / 2}
            style={{
                ...(kShadow ? {} : { 'stroke-linecap': lineStyles.lineCap }),
                ...(kShadow ? {} : { 'stroke-linejoin': lineStyles.lineJoin }),
                ...(kShadow ? {} : { 'stroke-width': lineStyles.lineWidth }),
                ...(kShadow ? {} : { 'stroke-dasharray': lineStyles.dashArray }),
                ...(kShadow ? {} : { 'stroke-miterlimit': lineStyles.miterLimit }),
                opacity: kShadow
                    ? colorStyles.opacity
                        ? String(Number(colorStyles.opacity) * 0.1)
                        : '0.1'
                    : colorStyles.opacity,
                ...(kShadow ? {} : { 'stroke-opacity': colorStyles.foreground.opacity }),
                ...(kShadow || colorStyles.background.opacity
                    ? { 'fill-opacity': kShadow ? '1' : colorStyles.background.opacity }
                    : {}),
            }}
            {...(kShadow ? {} : { stroke: colorStyles.foreground.color })}
            {...(kShadow ? { fill: 'rgb(0,0,0)' } : { fill: colorStyles.background.color })}
            {...(shadowStyles ? { filter: shadowStyles } : {})}
        />
    )
}

/**
 * Renders a rendering with a specific path (polyline, polygon, etc.) with all given information.
 *
 * @param lineStyles style information for lines (stroke etc.)
 * @param colorStyles style information for color
 * @param shadowStyles specific shadow filter ID, if this element should be drawn with a smooth shadow and no simple one.
 * @param path The 'd' attribute for the SVG <path>
 * @param kShadow general shadow information.
 * @returns An array of SVG <path>s resulting from this. Only multiple <path>s if a simple shadow effect should be applied.
 */
export function renderSVGLine(
    lineStyles: LineStyles,
    colorStyles: ColorStyles,
    shadowStyles: string | undefined,
    path: string,
    kShadow: KShadow | undefined
): VNode[] {
    return renderWithShadow(kShadow, shadowStyles, renderSingleSVGLine, lineStyles, colorStyles, path)
}

/**
 * Renders a rendering with a specific path (polyline, polygon, etc.) with all given information.
 * If the rendering is a shadow (has a kShadow parameter), all stroke attributes are ignored (no stroke on the shadow) and a
 * black fill with 0.1 alpha is returned.
 *
 * @param x x offset of the line, to be used for shadows only.
 * @param y y offset of the line, to be used for shadows only.
 * @param shadowStyles specific shadow filter ID, if this element should be drawn with a smooth shadow and no simple one.
 * @param kShadow shadow information. Controls what this method does.
 * @param lineStyles style information for lines (stroke etc.)
 * @param colorStyles style information for color
 * @param path The 'd' attribute for the SVG <path>.
 * @returns A single SVG <path>.
 */
export function renderSingleSVGLine(
    x: number | undefined,
    y: number | undefined,
    shadowStyles: string | undefined,
    kShadow: KShadow | undefined,
    lineStyles: LineStyles,
    colorStyles: ColorStyles,
    path: string
): VNode {
    return (
        <path
            {...(x && y ? { transform: `translate(${x},${y})` } : {})}
            d={path}
            style={{
                ...(kShadow ? {} : { 'stroke-linecap': lineStyles.lineCap }),
                ...(kShadow ? {} : { 'stroke-linejoin': lineStyles.lineJoin }),
                ...(kShadow ? {} : { 'stroke-width': lineStyles.lineWidth }),
                ...(kShadow ? {} : { 'stroke-dasharray': lineStyles.dashArray }),
                ...(kShadow ? {} : { 'stroke-miterlimit': lineStyles.miterLimit }),
                opacity: kShadow
                    ? colorStyles.opacity
                        ? String(Number(colorStyles.opacity) * 0.1)
                        : '0.1'
                    : colorStyles.opacity,
                ...(kShadow ? {} : { 'stroke-opacity': colorStyles.foreground.opacity }),
                ...(kShadow || colorStyles.background.opacity
                    ? { 'fill-opacity': kShadow ? '1' : colorStyles.background.opacity }
                    : {}),
            }}
            {...(kShadow ? {} : { stroke: colorStyles.foreground.color })}
            {...(kShadow ? { fill: 'rgb(0,0,0)' } : { fill: colorStyles.background.color })}
            {...(shadowStyles ? { filter: shadowStyles } : {})}
        />
    )
}

/**
 * Looks up the KRendering in the given data pool and generates a SVG rendering from that.
 * @param datas The list of possible KRenderings and additional data.
 * @param parent The parent element containing this rendering.
 * @param propagatedStyles The styles propagated from parent elements that should be taken into account.
 * @param context The rendering context for this rendering.
 * @param childOfNodeTitle If this rendering is a child of a node title. May override special renderings
 */
export function getRendering(
    datas: KGraphData[],
    parent: SKGraphElement,
    propagatedStyles: KStyles,
    context: SKGraphModelRenderer,
    childOfNodeTitle?: boolean
): VNode | undefined {
    const kRenderingLibrary = datas.find((data) => data !== null && data.type === K_RENDERING_LIBRARY)

    if (kRenderingLibrary !== undefined) {
        // register the rendering library if found in the parent node
        context.kRenderingLibrary = kRenderingLibrary as KRenderingLibrary
    }

    const kRendering = getKRendering(datas, context)

    if (kRendering === undefined) {
        return undefined
    }

    return renderKRendering(kRendering, parent, propagatedStyles, context, childOfNodeTitle)
}

/**
 * Translates any KRendering into an SVG rendering.
 * @param kRendering The rendering.
 * @param parent The parent element.
 * @param propagatedStyles The styles propagated from parent elements that should be taken into account.
 * @param context The rendering context for this element.
 * @param childOfNodeTitle If this rendering is a child of a node title. May override special renderings
 */
export function renderKRendering(
    kRendering: KRendering,
    parent: SKGraphElement | SKLabel,
    propagatedStyles: KStyles,
    context: SKGraphModelRenderer,
    childOfNodeTitle?: boolean
): VNode | undefined {
    // TODO: not all of these are implemented yet

    // The styles that should be propagated to the children of this rendering. Will be modified in the getKStyles call.
    const stylesToPropagate = new KStyles(false)
    // Extract the styles of the rendering into a more presentable object.
    const styles = getKStyles(parent, kRendering, propagatedStyles, context, stylesToPropagate)

    // Determine the bounds of the rendering first and where it has to be placed.
    const isEdge = [K_POLYLINE, K_POLYGON, K_ROUNDED_BENDS_POLYLINE, K_SPLINE].includes(kRendering.type)
    const boundsAndTransformation = findBoundsAndTransformationData(kRendering, styles, parent, context, isEdge)
    if (boundsAndTransformation === undefined) {
        // If no bounds are found, the rendering can not be drawn.
        return renderError(kRendering)
    }

    const providingRegion = context.depthMap?.getProvidingRegion(
        parent as KNode,
        context.viewport,
        context.renderOptionsRegistry
    )

    // Check if this is a title rendering. If we have a title, create that rendering, remember where it should be and how much space it has.
    // If we are zoomed in far enough, return that rendering, otherwise put it into the list to be rendered on top by the element rendering.

    // The rectangle that may be drawn behind the title rendering to highlight the overlay
    let overlayRectangle: VNode | undefined
    // remembers if this rendering is a title rendering and should therefore be rendered overlaying the other renderings.
    let isOverlay = false

    // If this rendering is the main title rendering of the element, either render it usually if
    // zoomed in far enough or remember it to be rendered later scaled up and overlayed on top of the parent rendering.
    if (
        context.depthMap &&
        boundsAndTransformation.bounds.width &&
        boundsAndTransformation.bounds.height &&
        (kRendering.properties['klighd.isNodeTitle'] as boolean)
    ) {
        // Scale to limit of bounding box or max size.
        const titleScalingFactorOption = context.renderOptionsRegistry.getValueOrDefault(TitleScalingFactor) as number
        let maxScale = titleScalingFactorOption
        if (context.viewport) {
            maxScale /= context.viewport.zoom
        }
        if (
            (providingRegion && providingRegion.detail !== DetailLevel.FullDetails && parent.children.length > 1) ||
            ((kRendering.properties['klighd.lsp.calculated.bounds'] as Bounds) &&
                (kRendering.properties['klighd.lsp.calculated.bounds'] as Bounds).height * context.viewport.zoom <=
                    titleScalingFactorOption * (kRendering.properties['klighd.lsp.calculated.bounds'] as Bounds).height)
        ) {
            isOverlay = true

            const transformations = context.titleStorage.getTransformations()
            let trueBoundingBoxAndTransformation = boundsAndTransformation
            // For KTexts the x and y coordinates define the origin of the baseline, not the bounding box.
            if (kRendering.type === K_TEXT) {
                trueBoundingBoxAndTransformation =
                    findBoundsAndTransformationData(kRendering, styles, parent, context, isEdge, true) ??
                    trueBoundingBoxAndTransformation
            }

            // Incorporate the parent rendering transformations for correct start placement
            const renderingOffsets = { x: 0, y: 0 }
            let totalRotation = 0
            // This does not yet check for alternative rotation mid points or bounds that get out of the bounds of the parent through the rotations.
            transformations
                .concat(trueBoundingBoxAndTransformation.transformation)
                .forEach((transformation: Transformation) => {
                    if (isTranslation(transformation)) {
                        renderingOffsets.x += transformation.x
                        renderingOffsets.y += transformation.y
                    } else if (isRotation(transformation)) {
                        totalRotation += transformation.angle
                    }
                })

            const parentBounds = providingRegion ? providingRegion.boundingRectangle.bounds : (parent as KNode).bounds
            const originalWidth = trueBoundingBoxAndTransformation.bounds.width
            const originalHeight = trueBoundingBoxAndTransformation.bounds.height
            const originalX = renderingOffsets.x
            const originalY = renderingOffsets.y

            const maxScaleX = parentBounds.width / originalWidth
            const maxScaleY = parentBounds.height / originalHeight
            // Don't let scalingfactor get too big.
            let scalingFactor = Math.min(maxScaleX, maxScaleY, maxScale)
            // Make sure we never scale down.
            scalingFactor = Math.max(scalingFactor, 1)

            // Calculate the new x and y indentation:
            // width required of scaled rendering
            const newWidth = originalWidth * scalingFactor
            // space to the left of the rendering without scaling...
            const spaceL = originalX
            // ...and to its right
            const spaceR = parentBounds.width - originalX - originalWidth
            // New x value after taking space off both sides at an equal ratio
            const newX = originalX - (spaceL * (newWidth - originalWidth)) / (spaceL + spaceR)

            // Same for y axis, just with switched dimensional variables.
            const newHeight = originalHeight * scalingFactor
            const spaceT = originalY
            const spaceB = parentBounds.height - originalY - originalHeight
            const newY = originalY - (spaceT * (newHeight - originalHeight)) / (spaceT + spaceB)

            // Apply the new bounds and scaling as the element's transformation.
            const translateAndScale: Transformation[] = []
            translateAndScale.push({ kind: 'translate', x: newX, y: newY } as Translation)
            if (totalRotation !== 0) {
                translateAndScale.push({ kind: 'rotate', angle: totalRotation } as Rotation)
            }
            translateAndScale.push({ kind: 'scale', factor: scalingFactor } as Scale)

            boundsAndTransformation.transformation = translateAndScale
            // For text renderings, recalculate the required bounds the text needs with the updated data.
            if (
                kRendering.type === K_TEXT &&
                ((kRendering as KText).properties['klighd.calculated.text.bounds'] as Bounds)
            ) {
                const rendering = kRendering as KText
                // eslint-disable-next-line @typescript-eslint/no-non-null-assertion
                const textWidth = (rendering.properties['klighd.calculated.text.bounds'] as Bounds)!.width

                // text centered in its new bounding box around local 0,0 coordinates
                styles.kHorizontalAlignment = {
                    horizontalAlignment: HorizontalAlignment.CENTER,
                } as KHorizontalAlignment
                styles.kVerticalAlignment = {
                    verticalAlignment: VerticalAlignment.CENTER,
                } as KVerticalAlignment
                boundsAndTransformation.bounds = {
                    x: calculateX(0, originalWidth, styles.kHorizontalAlignment, textWidth),
                    y: originalHeight * 0.5,
                    width: originalWidth,
                    height: originalHeight,
                }
            } else {
                // Offsets are already applied in the transformation, so set them to 0 here.
                boundsAndTransformation.bounds = {
                    x: 0,
                    y: 0,
                    width: originalWidth,
                    height: originalHeight,
                }
            }
            // Draw white background for overlaying titles
            if (
                context.depthMap &&
                (kRendering.properties['klighd.isNodeTitle'] as boolean) &&
                (kRendering.properties['klighd.lsp.calculated.bounds'] as Bounds) &&
                (kRendering.properties['klighd.lsp.calculated.bounds'] as Bounds).height * context.viewport.zoom <=
                    titleScalingFactorOption *
                        (kRendering.properties['klighd.lsp.calculated.bounds'] as Bounds).height &&
                // Don't draw if the rendering is an empty KText
                (kRendering.type !== K_TEXT || (kRendering as KText).text !== '')
            ) {
                overlayRectangle = (
                    <rect x={0} y={0} width={originalWidth} height={originalHeight} fill="white" opacity="0.8" />
                )
            }
        }
    }
    // Add the transformations to be able to positon the title correctly and above other elements
    context.titleStorage.addTransformations(boundsAndTransformation.transformation)

    let svgRendering: VNode
    switch (kRendering.type) {
        case K_CONTAINER_RENDERING: {
            console.error(`A rendering can not be a ${kRendering.type} by itself, it needs to be a subclass of it.`)
            // Remove the transformations for the child again.
            context.titleStorage.removeTransformations(boundsAndTransformation.transformation.length)
            return undefined
        }
        case K_CHILD_AREA: {
            svgRendering = renderChildArea(kRendering as KChildArea, parent, boundsAndTransformation, context)
            break
        }
        case K_CUSTOM_RENDERING: {
            console.error(`The rendering for ${kRendering.type} is not implemented yet.`)
            // data as KCustomRendering
            // Remove the transformations for the child again.
            context.titleStorage.removeTransformations(boundsAndTransformation.transformation.length)
            return undefined
        }
        case K_ARC:
        case K_ELLIPSE:
        case K_IMAGE:
        case K_RECTANGLE:
        case K_ROUNDED_RECTANGLE: {
            svgRendering = renderRectangularShape(
                kRendering as KContainerRendering,
                parent,
                boundsAndTransformation,
                styles,
                stylesToPropagate,
                context,
                childOfNodeTitle || isOverlay
            )
            break
        }
        case K_POLYLINE:
        case K_POLYGON:
        case K_ROUNDED_BENDS_POLYLINE:
        case K_SPLINE: {
            svgRendering = renderLine(
                kRendering as KPolyline,
                parent,
                boundsAndTransformation,
                styles,
                stylesToPropagate,
                context,
                childOfNodeTitle || isOverlay
            )
            break
        }
        case K_TEXT: {
            svgRendering = renderKText(
                kRendering as KText,
                parent,
                boundsAndTransformation,
                styles,
                context,
                childOfNodeTitle || isOverlay
            )
            break
        }
        default: {
            console.error(`The rendering is of an unknown type:${kRendering.type}`)
            // Remove the transformations for the child again.
            context.titleStorage.removeTransformations(boundsAndTransformation.transformation.length)
            return undefined
        }
    }
    // Put the rectangle for the overlay behind the rendering itself.
    if (overlayRectangle) {
        svgRendering.children?.unshift(overlayRectangle)
    }
    // Remove the transformations for the child again.
    context.titleStorage.removeTransformations(boundsAndTransformation.transformation.length)
    if (isOverlay) {
        // Don't render this now if we have an overlay, but remember it to be put on top by the node rendering.
        context.titleStorage.setTitle(svgRendering)
        // If the overlay does not define actions, make it non-interactable to allow clicking through to elements behind.
        if (!hasAction(kRendering, true)) {
            // add pointer-events: none to the style attribute of this overlay.
            if (!svgRendering.data) {
                svgRendering.data = {}
            }
            if (!svgRendering.data.style) {
                svgRendering.data.style = {}
            }
            svgRendering.data.style['pointer-events'] = 'none'
        }
        return <g></g>
    }
    return svgRendering
}

/**
 * Renders all junction points of the given edge.
 * @param edge The edge the junction points should be rendered for.
 * @param context The rendering context for this rendering.
 */
export function getJunctionPointRenderings(edge: SKEdge, context: SKGraphModelRenderer): VNode[] {
    const kRenderingLibrary = edge.data.find((data) => data !== null && data.type === K_RENDERING_LIBRARY)

    if (kRenderingLibrary !== undefined) {
        // register the rendering library if found in the parent node
        context.kRenderingLibrary = kRenderingLibrary as KRenderingLibrary
    }

    const kRendering = getKRendering(edge.data, context)

    if (kRendering === undefined) {
        return []
    }

    // The rendering of an edge has to be a KPolyline or a sub type of KPolyline except KPolygon,
    // or a KCustomRendering providing a KCustomConnectionFigureNode.
    let junctionPointRendering: KRendering
    switch (kRendering.type) {
        case K_CUSTOM_RENDERING: {
            console.error(`The rendering for ${kRendering.type} is not implemented yet.`)
            // junctionPointRendering = ?
            return []
        }
        case K_POLYLINE:
        case K_ROUNDED_BENDS_POLYLINE:
        case K_SPLINE: {
            junctionPointRendering = (kRendering as KPolyline).junctionPointRendering
            break
        }
        default: {
            console.error(
                `The rendering of an edge has to be a KPolyline or a sub type of KPolyline except KPolygon, ` +
                    `or a KCustomRendering providing a KCustomConnectionFigureNode, but is ${kRendering.type}`
            )
            return []
        }
    }

    if (edge.junctionPoints.length === 0 || junctionPointRendering === undefined) {
        return []
    }
    // Render each junction point.
    const vNode = renderKRendering(junctionPointRendering, edge, new KStyles(), context)
    if (vNode === undefined) {
        return []
    }

    const renderings: VNode[] = []
<<<<<<< HEAD

    let topdownScaleFactor = 1;
    if ((edge.parent as any).properties == undefined || (edge.parent as any).properties['org.eclipse.elk.topdown.scaleFactor'] == undefined) {
        topdownScaleFactor = (edge.parent as any).properties['org.eclipse.elk.topdown.scaleFactor'] as number
    }

    edge.junctionPoints.forEach(junctionPoint => {
        const junctionPointVNode = <g transform={`translate(${junctionPoint.x},${junctionPoint.y})`}>
            {vNode}
        </g>
        renderings.push(<g transform={`scale (${topdownScaleFactor})`}>${junctionPointVNode}</g>)

=======
    edge.junctionPoints.forEach((junctionPoint) => {
        const junctionPointVNode = <g transform={`translate(${junctionPoint.x},${junctionPoint.y})`}>{vNode}</g>
        renderings.push(junctionPointVNode)
>>>>>>> fb33953c
    })
    return renderings
}<|MERGE_RESOLUTION|>--- conflicted
+++ resolved
@@ -1531,24 +1531,15 @@
     }
 
     const renderings: VNode[] = []
-<<<<<<< HEAD
 
     let topdownScaleFactor = 1;
     if ((edge.parent as any).properties == undefined || (edge.parent as any).properties['org.eclipse.elk.topdown.scaleFactor'] == undefined) {
         topdownScaleFactor = (edge.parent as any).properties['org.eclipse.elk.topdown.scaleFactor'] as number
     }
 
-    edge.junctionPoints.forEach(junctionPoint => {
-        const junctionPointVNode = <g transform={`translate(${junctionPoint.x},${junctionPoint.y})`}>
-            {vNode}
-        </g>
-        renderings.push(<g transform={`scale (${topdownScaleFactor})`}>${junctionPointVNode}</g>)
-
-=======
     edge.junctionPoints.forEach((junctionPoint) => {
         const junctionPointVNode = <g transform={`translate(${junctionPoint.x},${junctionPoint.y})`}>{vNode}</g>
-        renderings.push(junctionPointVNode)
->>>>>>> fb33953c
+        renderings.push(<g transform={`scale (${topdownScaleFactor})`}>${junctionPointVNode}</g>)
     })
     return renderings
 }