/*
 * KIELER - Kiel Integrated Environment for Layout Eclipse RichClient
 *
 * http://rtsys.informatik.uni-kiel.de/kieler
 *
 * Copyright 2019-2023 by
 * + Kiel University
 *   + Department of Computer Science
 *     + Real-Time and Embedded Systems Group
 *
 * This program and the accompanying materials are made available under the
 * terms of the Eclipse Public License 2.0 which is available at
 * http://www.eclipse.org/legal/epl-2.0.
 *
 * SPDX-License-Identifier: EPL-2.0
 */
/** @jsx svg */
<<<<<<< HEAD
import { KGraphData, SKGraphElement } from '@kieler/klighd-interactive/lib/constraint-classes';
import { VNode } from 'snabbdom';
import { getZoom, isSelectable, RGBColor, svg } from 'sprotty'; // eslint-disable-line @typescript-eslint/no-unused-vars
import { MinimumLineWidth, UseMinimumLineWidth } from './options/render-options-registry';
import { SKGraphModelRenderer } from './skgraph-model-renderer';
import {
    HorizontalAlignment, isKText, KBackground, KColoring, KFontBold, KFontItalic, KFontName, KFontSize, KForeground,
    KHorizontalAlignment, KInvisibility, KLineCap, KLineJoin, KLineStyle, KLineWidth, KRotation, KShadow, KStyle,
    KStyleHolder, KStyleRef, KTextStrikeout, KTextUnderline, KVerticalAlignment, LineCap, LineJoin, LineStyle, SKEdge,
    SKNode, Underline, VerticalAlignment
} from './skgraph-models';
=======
import { KGraphData } from '@kieler/klighd-interactive/lib/constraint-classes'
import { VNode } from 'snabbdom'
import { getZoom, isSelectable, RGBColor, svg } from 'sprotty' // eslint-disable-line @typescript-eslint/no-unused-vars
import { MinimumLineWidth, UseMinimumLineWidth } from './options/render-options-registry'
import { SKGraphModelRenderer } from './skgraph-model-renderer'
import {
    HorizontalAlignment,
    isKText,
    KBackground,
    KColoring,
    KFontBold,
    KFontItalic,
    KFontName,
    KFontSize,
    KForeground,
    KHorizontalAlignment,
    KInvisibility,
    KLineCap,
    KLineJoin,
    KLineStyle,
    KLineWidth,
    KRotation,
    KShadow,
    KStyle,
    KStyleHolder,
    KStyleRef,
    KTextStrikeout,
    KTextUnderline,
    KVerticalAlignment,
    LineCap,
    LineJoin,
    LineStyle,
    SKEdge,
    SKGraphElement,
    SKNode,
    Underline,
    VerticalAlignment,
} from './skgraph-models'
>>>>>>> 81ba1cde
import {
    camelToKebab,
    fillSingleColor,
    getKRendering,
    isSingleColor,
    lineCapText,
    lineJoinText,
    lineStyleText,
    textDecorationStyleText,
    verticalAlignmentText,
} from './views-common'

// ----------------------------- type string definitions for all styles ------------------------------------- //
export const K_COLORING = 'KColoringImpl'
export const K_BACKGROUND = 'KBackgroundImpl'
export const K_FOREGROUND = 'KForegroundImpl'
export const K_FONT_BOLD = 'KFontBoldImpl'
export const K_FONT_ITALIC = 'KFontItalicImpl'
export const K_FONT_NAME = 'KFontNameImpl'
export const K_FONT_SIZE = 'KFontSizeImpl'
export const K_HORIZONTAL_ALIGNMENT = 'KHorizontalAlignmentImpl'
export const K_INVISIBILITY = 'KInvisibilityImpl'
export const K_LINE_CAP = 'KLineCapImpl'
export const K_LINE_JOIN = 'KLineJoinImpl'
export const K_LINE_STYLE = 'KLineStyleImpl'
export const K_LINE_WIDTH = 'KLineWidthImpl'
export const K_ROTATION = 'KRotationImpl'
export const K_SHADOW = 'KShadowImpl'
export const K_STYLE_REF = 'KStyleRefImpl'
export const K_TEXT_STRIKEOUT = 'KTextStrikeoutImpl'
export const K_TEXT_UNDERLINE = 'KTextUnderlineImpl'
export const K_VERTICAL_ALIGNMENT = 'KVerticalAlignmentImpl'

// constants for string building
const GRADIENT_UNIT_OBJECT_BOUNDING_BOX = 'objectBoundingBox'

const RGB_START = 'rgb('
const RGB_END = ')'
const URL_START = 'url(#'
const URL_END = ')'

// Default values for most Styles, that are used if no style is given Default values taken from PNodeController.java
export const DEFAULT_FONT_BOLD = false
export const DEFAULT_K_FONT_BOLD = {
    bold: DEFAULT_FONT_BOLD,
} as KFontBold
export const DEFAULT_FONT_ITALIC = false
export const DEFAULT_K_FONT_ITALIC = {
    italic: DEFAULT_FONT_ITALIC,
} as KFontItalic
export const DEFAULT_FONT_NAME = 'Overpass, sans-serif'
export const DEFAULT_K_FONT_NAME = {
    name: DEFAULT_FONT_NAME,
} as KFontName
export const DEFAULT_FONT_SIZE = 10
export const DEFAULT_K_FONT_SIZE = {
    size: DEFAULT_FONT_SIZE,
    scaleWithZoom: false, // TODO: implement this
} as KFontSize
export const DEFAULT_HORIZONTAL_ALIGNMENT = HorizontalAlignment.CENTER
export const DEFAULT_K_HORIZONTAL_ALIGNMENT = {
    horizontalAlignment: DEFAULT_HORIZONTAL_ALIGNMENT,
} as KHorizontalAlignment
export const DEFAULT_INVISIBILITY = false
export const DEFAULT_K_INVISIBILITY = {
    invisible: DEFAULT_INVISIBILITY,
} as KInvisibility
export const DEFAULT_LINE_CAP = LineCap.CAP_FLAT
export const DEFAULT_K_LINE_CAP = {
    lineCap: DEFAULT_LINE_CAP,
} as KLineCap
export const DEFAULT_LINE_JOIN = LineJoin.JOIN_MITER
export const DEFAULT_MITER_LIMIT = 10
export const DEFAULT_K_LINE_JOIN = {
    lineJoin: DEFAULT_LINE_JOIN,
    miterLimit: DEFAULT_MITER_LIMIT,
} as KLineJoin
export const DEFAULT_LINE_STYLE = LineStyle.SOLID
export const DEFAULT_K_LINE_STYLE = {
    lineStyle: DEFAULT_LINE_STYLE,
    dashOffset: 0,
    dashPattern: [0],
} as KLineStyle
export const DEFAULT_LINE_WIDTH = 1
export const DEFAULT_K_LINE_WIDTH = {
    lineWidth: DEFAULT_LINE_WIDTH,
} as KLineWidth
export const DEFAULT_FILL = {
    color: 'none',
} as ColorStyle
export const DEFAULT_CLICKABLE_FILL = {
    color: `${RGB_START}0,0,0${RGB_END}`,
    opacity: '0',
} as ColorStyle
export const DEFAULT_FOREGROUND = {
    color: 'black',
} as ColorStyle
export const DEFAULT_VERTICAL_ALIGNMENT = VerticalAlignment.CENTER
export const DEFAULT_K_VERTICAL_ALIGNMENT = {
    verticalAlignment: DEFAULT_VERTICAL_ALIGNMENT,
} as KVerticalAlignment
export const DEFAULT_SHADOW = undefined
export const DEFAULT_SHADOW_DEF = undefined
export const DEFAULT_CORNER_WIDTH = 0
export const DEFAULT_CORNER_HEIGHT = 0
export const DEFAULT_LINE_CAP_SVG = 'butt'
export const DEFAULT_LINE_JOIN_SVG = 'miter'
export const DEFAULT_MITER_LIMIT_SVG = '4'
/**
 * Data class to hold each possible KStyle of any rendering. Defaults each style to undefined or its default value from PNodeController.java
 */
export class KStyles {
    kBackground: KBackground | undefined

    kForeground: KForeground | undefined

    kFontBold: KFontBold | undefined

    kFontItalic: KFontItalic | undefined

    kFontName: KFontName | undefined

    kFontSize: KFontSize | undefined

    kHorizontalAlignment: KHorizontalAlignment | undefined

    kInvisibility: KInvisibility | undefined

    kLineCap: KLineCap | undefined

    kLineJoin: KLineJoin | undefined

    kLineStyle: KLineStyle | undefined

    kLineWidth: KLineWidth | undefined

    kRotation: KRotation | undefined

    kShadow: KShadow | undefined

    kStyleRef: KStyleRef | undefined

    kTextStrikeout: KTextStrikeout | undefined

    kTextUnderline: KTextUnderline | undefined

    kVerticalAlignment: KVerticalAlignment | undefined

    constructor(initialize?: boolean) {
        if (initialize !== false) {
            this.kBackground = undefined
            this.kForeground = undefined
            this.kFontBold = DEFAULT_K_FONT_BOLD
            this.kFontItalic = DEFAULT_K_FONT_ITALIC
            this.kFontName = DEFAULT_K_FONT_NAME
            this.kFontSize = DEFAULT_K_FONT_SIZE
            this.kHorizontalAlignment = DEFAULT_K_HORIZONTAL_ALIGNMENT
            this.kInvisibility = DEFAULT_K_INVISIBILITY
            this.kLineCap = DEFAULT_K_LINE_CAP
            this.kLineJoin = DEFAULT_K_LINE_JOIN
            this.kLineStyle = DEFAULT_K_LINE_STYLE
            this.kLineWidth = DEFAULT_K_LINE_WIDTH
            this.kRotation = undefined
            this.kShadow = DEFAULT_SHADOW
            this.kStyleRef = undefined
            this.kTextStrikeout = undefined
            this.kTextUnderline = undefined
            this.kVerticalAlignment = DEFAULT_K_VERTICAL_ALIGNMENT
        }
    }
}

/**
 * Calculates the renderings for all styles contained in styleList into an object.
 * @param styleList The list of all styles that should have their rendering calculated.
 * @param propagatedStyles The styles propagated from parent elements that should be taken into account.
 * @param stylesToPropagate The optional styles object that should be propagated further to children. It is modified in this method.
 */
export function getKStyles(
    parent: SKGraphElement,
    styleHolder: KStyleHolder & KGraphData,
    propagatedStyles: KStyles,
    context: SKGraphModelRenderer,
    stylesToPropagate?: KStyles
): KStyles {
    // TODO: not all of these are implemented yet

    // Style Priority in KLighD:
    // 1. Styles propagated from immedeate parent renderings
    // 2. Styles propagated from recursive parent rendering (deeper down in the hierarchy first)
    // 3. Styles explicitly given to the rendering
    // 4. Default styles
    // Caution: Styles that are propagated do NOT apply to the rendering itself, if there are parent propagated styles. Only the children will have this propagated style as their first priority.

    // The styles to propagate start as the current propagated styles to be overwritten by new styles.
    const styles = new KStyles()
    if (stylesToPropagate !== undefined) {
        copyStyles(propagatedStyles, stylesToPropagate)
    }
    let styleList = styleHolder.styles

    if (styleList === undefined) {
        return styles
    }
    // First, check if we need to incorporate default selection styles.
    // That is the case if the parend is selected and no selection styles are available.
    if (isSelectable(parent) && parent.selected) {
        if (styleList.filter((style) => style.selection === true).length === 0) {
            // ...if no selection styles are available, apply default ones.
            if (isKText(styleHolder)) {
                styleList = styleList.concat(getDefaultTextSelectionStyles())
            } else if (styleHolder === getKRendering(parent.data, context)) {
                // For non-text renderings this only applies to the root rendering
                styleList = styleList.concat(getDefaultNonTextSelectionStyles())
            }
        }
    }

    // Then, apply all styles in order of appereance in the style list.
    for (const style of styleList) {
        // Only apply selection styles if the parent is selected.
        if (style.selection === false || (isSelectable(parent) && parent.selected)) {
            applyKStyle(style, styles, stylesToPropagate)
        }
    }
    // Finally, override with propagated styles.
    copyStyles(propagatedStyles, styles)
    return styles
}

/**
 * The default selection styles for text renderings.
 * @returns A list of default selection text styles.
 */
export function getDefaultTextSelectionStyles(): KStyle[] {
    return [
        {
            type: K_BACKGROUND,
            propagateToChildren: false,
            selection: true,
            color: {
                red: 190,
                green: 190,
                blue: 190,
            },
            alpha: 255,
            gradientAngle: 0,
        } as KBackground,
        {
            type: K_FONT_BOLD,
            propagateToChildren: false,
            selection: true,
            bold: true,
        } as KFontBold,
    ]
}

/**
 * The default selection styles for non-text renderings.
 * @returns A list of default selection non-text styles.
 */
export function getDefaultNonTextSelectionStyles(): KStyle[] {
    return [
        {
            type: K_BACKGROUND,
            propagateToChildren: false,
            selection: true,
            color: {
                red: 190,
                green: 190,
                blue: 190,
            },
            alpha: 255,
            gradientAngle: 0,
        } as KBackground,
        {
            type: K_LINE_STYLE,
            propagateToChildren: false,
            selection: true,
            lineStyle: LineStyle.DASH,
            dashOffset: 0,
        } as KLineStyle,
    ]
}

/**
 * Apply the given style to the given styles object. If it should be propagated, also apply it to the stylesToPropagage object.
 * @param style The style to apply.
 * @param styles The styles object the style should be applied to.
 * @param stylesToPropagage The styles object that gets propagated.
 */
export function applyKStyle(style: KStyle, styles: KStyles, stylesToPropagage?: KStyles): void {
    switch (style.type) {
        case K_COLORING: {
            console.error(`A style can not be a ${style.type} by itself, it needs to be a subclass of it.`)
            break
        }
        case K_BACKGROUND: {
            styles.kBackground = style as KBackground
            if (style.propagateToChildren === true && stylesToPropagage !== undefined) {
                stylesToPropagage.kBackground = styles.kBackground
            }
            break
        }
        case K_FOREGROUND: {
            styles.kForeground = style as KForeground
            if (style.propagateToChildren === true && stylesToPropagage !== undefined) {
                stylesToPropagage.kForeground = styles.kForeground
            }
            break
        }
        case K_FONT_BOLD: {
            styles.kFontBold = style as KFontBold
            if (style.propagateToChildren === true && stylesToPropagage !== undefined) {
                stylesToPropagage.kFontBold = styles.kFontBold
            }
            break
        }
        case K_FONT_ITALIC: {
            styles.kFontItalic = style as KFontItalic
            if (style.propagateToChildren === true && stylesToPropagage !== undefined) {
                stylesToPropagage.kFontItalic = styles.kFontItalic
            }
            break
        }
        case K_FONT_NAME: {
            styles.kFontName = style as KFontName
            if (style.propagateToChildren === true && stylesToPropagage !== undefined) {
                stylesToPropagage.kFontName = styles.kFontName
            }
            break
        }
        case K_FONT_SIZE: {
            styles.kFontSize = style as KFontSize
            if (style.propagateToChildren === true && stylesToPropagage !== undefined) {
                stylesToPropagage.kFontSize = styles.kFontSize
            }
            break
        }
        case K_HORIZONTAL_ALIGNMENT: {
            styles.kHorizontalAlignment = style as KHorizontalAlignment
            if (style.propagateToChildren === true && stylesToPropagage !== undefined) {
                stylesToPropagage.kHorizontalAlignment = styles.kHorizontalAlignment
            }
            break
        }
        case K_INVISIBILITY: {
            styles.kInvisibility = style as KInvisibility
            if (style.propagateToChildren === true && stylesToPropagage !== undefined) {
                stylesToPropagage.kInvisibility = styles.kInvisibility
            }
            break
        }
        case K_LINE_CAP: {
            styles.kLineCap = style as KLineCap
            if (style.propagateToChildren === true && stylesToPropagage !== undefined) {
                stylesToPropagage.kLineCap = styles.kLineCap
            }
            break
        }
        case K_LINE_JOIN: {
            styles.kLineJoin = style as KLineJoin
            if (style.propagateToChildren === true && stylesToPropagage !== undefined) {
                stylesToPropagage.kLineJoin = styles.kLineJoin
            }
            break
        }
        case K_LINE_STYLE: {
            styles.kLineStyle = style as KLineStyle
            if (style.propagateToChildren === true && stylesToPropagage !== undefined) {
                stylesToPropagage.kLineStyle = styles.kLineStyle
            }
            break
        }
        case K_LINE_WIDTH: {
            styles.kLineWidth = style as KLineWidth
            if (style.propagateToChildren === true && stylesToPropagage !== undefined) {
                stylesToPropagage.kLineWidth = styles.kLineWidth
            }
            break
        }
        case K_ROTATION: {
            styles.kRotation = style as KRotation
            if (style.propagateToChildren === true && stylesToPropagage !== undefined) {
                stylesToPropagage.kRotation = styles.kRotation
            }
            break
        }
        case K_SHADOW: {
            styles.kShadow = style as KShadow
            if (style.propagateToChildren === true && stylesToPropagage !== undefined) {
                stylesToPropagage.kShadow = styles.kShadow
            }
            break
        }
        case K_STYLE_REF: {
            console.error(`The style ${style.type} is not implemented yet.`)
            // style as KStyleRef
            // special case! TODO: how to handle this? Never seen this in any rendering
            break
        }
        case K_TEXT_STRIKEOUT: {
            console.error(`The style ${style.type} is not implemented yet.`)
            styles.kTextStrikeout = style as KTextStrikeout
            if (style.propagateToChildren === true && stylesToPropagage !== undefined) {
                stylesToPropagage.kTextStrikeout = styles.kTextStrikeout
            }
            break
        }
        case K_TEXT_UNDERLINE: {
            styles.kTextUnderline = style as KTextUnderline
            if (style.propagateToChildren === true && stylesToPropagage !== undefined) {
                stylesToPropagage.kTextUnderline = styles.kTextUnderline
            }
            break
        }
        case K_VERTICAL_ALIGNMENT: {
            styles.kVerticalAlignment = style as KVerticalAlignment
            if (style.propagateToChildren === true && stylesToPropagage !== undefined) {
                stylesToPropagage.kVerticalAlignment = styles.kVerticalAlignment
            }
            break
        }
        default: {
            console.error(`Unexpected Style found while rendering: ${style.type}`)
            break
        }
    }
}

/**
 * Copies the content from one to the other KStyles object.
 * @param from The KStyles to copy from.
 * @param to The KStyles to copy to.
 */
export function copyStyles(from: KStyles, to: KStyles): void {
    to.kBackground = from.kBackground ?? to.kBackground
    to.kForeground = from.kForeground ?? to.kForeground
    to.kFontBold = from.kFontBold ?? to.kFontBold
    to.kFontItalic = from.kFontItalic ?? to.kFontItalic
    to.kFontName = from.kFontName ?? to.kFontName
    to.kFontSize = from.kFontSize ?? to.kFontSize
    to.kHorizontalAlignment = from.kHorizontalAlignment ?? to.kHorizontalAlignment
    to.kInvisibility = from.kInvisibility ?? to.kInvisibility
    to.kLineCap = from.kLineCap ?? to.kLineCap
    to.kLineJoin = from.kLineJoin ?? to.kLineJoin
    to.kLineStyle = from.kLineStyle ?? to.kLineStyle
    to.kLineWidth = from.kLineWidth ?? to.kLineWidth
    to.kRotation = from.kRotation ?? to.kRotation
    to.kShadow = from.kShadow ?? to.kShadow
    to.kStyleRef = from.kStyleRef ?? to.kStyleRef
    to.kTextStrikeout = from.kTextStrikeout ?? to.kTextStrikeout
    to.kTextUnderline = from.kTextUnderline ?? to.kTextUnderline
    to.kVerticalAlignment = from.kVerticalAlignment ?? to.kVerticalAlignment
}

// ----------------------------- Functions for rendering different KStyles as VNodes in svg --------------------------------------------

/**
 * SVG element for color gradient definition.
 * @param colorId The unique identifying string for this color.
 * @param start The SVG data for the start color of the gradient.
 * @param end The SVG data for the end color of the gradient.
 * @param angle The angle at which the gradient should flow.
 */
export function colorDefinition(colorId: string, start: ColorStyle, end: ColorStyle, angle: number | undefined): VNode {
    const startColorStop = (
        <stop
            offset={0}
            style={{
                'stop-color': start.color,
                ...(start.opacity ? { 'stop-opacity': start.opacity } : {}),
            }}
        />
    )
    const endColorStop = (
        <stop
            offset={1}
            style={{
                'stop-color': end.color,
                ...(end.opacity ? { 'stop-opacity': end.opacity } : {}),
            }}
        />
    )
    let angleFloat = angle === undefined ? 0 : angle

    // Calculate the x and y lengths a line of angle 'angle' would have in a 1x1 box.

    // First, normalize the angle to be 0<=angle<360
    angleFloat %= 360
    if (angleFloat < 0) {
        angleFloat += 360
    }
    // Convert the angle to radians
    const angleRad = (angleFloat / 180) * Math.PI

    let x
    let y

    if (angleRad <= (1 / 4) * Math.PI || angleRad > (7 / 4) * Math.PI) {
        x = 1
        y = -Math.tan((0 / 2) * Math.PI - angleRad)
    } else if (angleRad <= (3 / 4) * Math.PI) {
        x = Math.tan((1 / 2) * Math.PI - angleRad)
        y = 1
    } else if (angleRad <= (5 / 4) * Math.PI) {
        x = -1
        y = Math.tan((2 / 2) * Math.PI - angleRad)
    } else {
        // or: else if (angleRad <= 7/4 * Math.PI) {
        x = -Math.tan((3 / 2) * Math.PI - angleRad)
        y = -1
    }

    // Now, turn these lengths into x1/x2 and y1/y2 coordinates within the box such that 0<=var<=1,
    // centered within the box.
    let x1
    let x2
    let y1
    let y2
    if (x >= 0) {
        const halfRemain = (1 - x) / 2
        x1 = halfRemain
        x2 = halfRemain + x
    } else {
        const halfRemain = (1 + x) / 2
        x1 = halfRemain - x
        x2 = halfRemain
    }

    if (y >= 0) {
        const halfRemain = (1 - y) / 2
        y1 = halfRemain
        y2 = halfRemain + y
    } else {
        const halfRemain = (1 + y) / 2
        y1 = halfRemain - y
        y2 = halfRemain
    }

    const gradientAttributes = {
        id: colorId,
        // If the gradient is not rotated, the attributes for rotation should not be added.
        ...(angleFloat === 0 ? {} : { gradientUnits: GRADIENT_UNIT_OBJECT_BOUNDING_BOX }),
        ...(angleFloat === 0 ? {} : { x1 }),
        ...(angleFloat === 0 ? {} : { x2 }),
        ...(angleFloat === 0 ? {} : { y1 }),
        ...(angleFloat === 0 ? {} : { y2 }),
    }
    return (
        <linearGradient {...gradientAttributes}>
            {startColorStop}
            {endColorStop}
        </linearGradient>
    )
}

/**
 * SVG element for a shadow definition.
 * @param shadowId The unique identifying string for this shadow.
 * @param color The color of the shadow.
 * @param blur The amount of blur of the shadow.
 * @param xOffset The x-offset of the shadow.
 * @param yOffset The y-offset of the shadow.
 */
export function shadowDefinition(
    shadowId: string,
    color: string | undefined,
    blur: number,
    xOffset: number,
    yOffset: number
): VNode {
    // stdDev of 1 looks closest to KIELER style shadows, but looks nicer with this blur
    // TODO: ultimately, this should be using the blur parameter again.
    // TODO: use the color given in the shadow.
    // TODO: maybe calculate the blurClip depending on the calculated size of the rendering and the x- and y-offset.
    const STD_DEV = 1
    const blurClip = 25
    return (
        <filter
            id={shadowId}
            // Extend the region around the element in which the shadow should be rendered.
            x={`-${blurClip}%`}
            y={`-${blurClip}%`}
            width={`${100 + 2 * blurClip}%`}
            height={`${100 + 2 * blurClip}%`}
        >
            <feGaussianBlur in="SourceAlpha" stdDeviation={STD_DEV} />
            <feOffset
                // A smaller offset causes the blur not to overlap too much.
                dx={xOffset / 4}
                dy={yOffset / 4}
                result="offsetblur"
            />
            <feFlood
            // TODO: these colors
            // flood-color = 'flood-color-of-feDropShadow'
            // flood-opacity = 'flood-opacity-of-feDropShadow'
            />
            <feComposite in2="offsetblur" operator="in" />
            <feMerge>
                <feMergeNode />
                <feMergeNode in="SourceGraphic" />
            </feMerge>
        </filter>
    )

    // The above definition is equivalent to this shorthand SVG, but not all SVG renderers support and understand this (such as Inkscape).
    // As every shadow is defined exactly once in the final SVG, this additional code does not add too much to the overall file size.
    // <feDropShadow
    //     dx={ xOffset / 4 }
    //     dy={ yOffset / 4 }
    //     stdDeviation={ STD_DEV }
    // />
}

/**
 * Returns the identifying string for the given shadow style, that can be put into the SVG 'filter' attribute.
 * Also remembers the shadow definition in the rendering context to be added to the top of the final SVG.
 * @param styles The KStyles of the rendering.
 * @param context The rendering context.
 */
export function getSvgShadowStyles(styles: KStyles, context: SKGraphModelRenderer): string | undefined {
    const shadow = styles.kShadow
    if (shadow === undefined) {
        return undefined
    }
    // Every shadow ID should start with an 's'.
    let shadowId = 's'
    let color
    const { blur } = shadow
    const { xOffset } = shadow
    const { yOffset } = shadow
    // Extract the color and also put it in the ID.
    if (shadow.color !== undefined) {
        const shadowColor = `${shadow.color.red},${shadow.color.green},${shadow.color.blue}`
        shadowId += shadowColor
        color = RGB_START + shadowColor + RGB_END
    }
    // Separator for unique identification.
    shadowId += '$'
    // Add the blur to the ID.
    if (blur !== undefined) {
        shadowId += blur
    }
    shadowId += '$'
    // Add the x- and y-offset to the ID.
    if (xOffset !== undefined) {
        shadowId += xOffset
    }
    shadowId += '$'
    if (yOffset !== undefined) {
        shadowId += yOffset
    }
    // Remember the shadow definition to be added at the top level of the SVG, if the same shadow has not been defined previously.
    if (!context.renderingDefs.has(shadowId)) {
        context.renderingDefs.set(shadowId, shadowDefinition(shadowId, color, blur, xOffset, yOffset))
    }
    // Return the reference of the above defined ID to be put in the filter attribute of any SVG element.
    return URL_START + shadowId + URL_END
}

/**
 * Returns the identifying strings for the given foreground- and background styles that can be put in the SVG 'stroke' and 'fill' attributes,
 * depending on the rendering the styles have to be applied for.
 * The identifying string can either be a simple rgb color reference (such as rgb(0,0,0) for black), a rgba color reference (such as rgba(0,0,0,128) for a transparent black)
 * or a url for a gradient color definition that is remembered in the rendering context and has to be added to the SVG later.
 * @param styles The KStyles of the rendering.
 * @param context The rendering context.
 */
export function getSvgColorStyles(
    styles: KStyles,
    context: SKGraphModelRenderer,
    parent: SKGraphElement | SKEdge
): ColorStyles {
    const foreground = getSvgColorStyle(styles.kForeground as KForeground, context)
    const background = getSvgColorStyle(styles.kBackground as KBackground, context)
    const grayedOutColor = { color: 'grey', opacity: '255' }

    if (parent instanceof SKEdge && parent.moved) {
        // edge should be greyed out
        return {
            foreground: grayedOutColor,
            background: background === undefined ? DEFAULT_FILL : grayedOutColor,
            opacity: String(parent.opacity),
        }
    }

    if (parent instanceof SKNode && parent.shadow) {
        // colors of the shadow node
        return {
            foreground: grayedOutColor,
            background: background === undefined ? DEFAULT_FILL : { color: 'gainsboro', opacity: '255' },
            opacity: String(parent.opacity),
        }
    }

    return {
        foreground: foreground === undefined ? DEFAULT_FOREGROUND : foreground,
        background: background === undefined ? DEFAULT_FILL : background,
        opacity: String(parent.opacity),
    }
}

/**
 * The same as getSvgColorStyles, only that it only handles one of the two styles.
 * @param coloring The KColoring of which the color string should be returned.
 * @param context The rendering context.
 * @see getSvgColorStyles
 */
export function getSvgColorStyle(
    coloring: KColoring | undefined,
    context: SKGraphModelRenderer
): ColorStyle | undefined {
    if (coloring === undefined || coloring.color === undefined) {
        return undefined
    }
    // If the color is a single color, just return its corresponding rgb resp. rgba color.
    if (isSingleColor(coloring)) {
        return fillSingleColor(coloring)
    }
    // Otherwise, build an ID for the gradient color to refer to the definition described below.
    // Every color ID should start with a 'c'.
    let colorId = 'c'
    const start = {} as ColorStyle
    const end = {} as ColorStyle
    let angle
    if (coloring.alpha !== undefined && coloring.alpha !== 255) {
        start.opacity = (coloring.alpha / 255).toString()
    }
    const startColor = `${coloring.color.red},${coloring.color.green},${coloring.color.blue}`
    colorId += startColor
    start.color = RGB_START + startColor + RGB_END

    // Separate the individual parts in the ID to guarantee uniqueness.
    colorId += '$'
    // Do the same for the end color.
    if (coloring.targetAlpha !== undefined && coloring.targetAlpha !== 255) {
        end.opacity = (coloring.targetAlpha / 255).toString()
    }
    const endColor = `${(coloring.targetColor as RGBColor).red},${(coloring.targetColor as RGBColor).green},${
        (coloring.targetColor as RGBColor).blue
    }`
    colorId += endColor
    end.color = RGB_START + endColor + RGB_END

    // Add the angle of the gradient to the ID.
    if (coloring.gradientAngle !== 0) {
        angle = coloring.gradientAngle
        colorId += `$${angle}`
    }

    // Remember the color definition to be added at the top level of the SVG, if the same color has not been defined previously.
    if (!context.renderingDefs.has(colorId)) {
        context.renderingDefs.set(colorId, colorDefinition(colorId, start, end, angle))
    }
    // Return the reference of the above defined ID to be put in the fill or stroke attribute of any SVG element.
    return {
        color: URL_START + colorId + URL_END,
        // no opacity needed here as it is already in the gradient color definition.
    } as ColorStyle
}

/**
 * Returns if the rendering should be rendered or if it is invisible and only its children are relevant.
 * @param styles The KStyles of the rendering.
 */
export function isInvisible(styles: KStyles): boolean {
    return styles.kInvisibility !== undefined && styles.kInvisibility.invisible
}

/**
 * Returns the SVG strings for line styles that can be applied to the following SVG attributes:
 * 'stroke-linecap' has to be set to the lineCap style,
 * 'stroke-linejoin' has to be set to the lineJoin style,
 * 'stroke-width' has to be set to the lineWidth style,
 * 'stroke-dasharray' has to be set to the dashArray style,
 * 'stroke-miterlimit' has to be set to the miterLimit style. (This is not a string, but a number.)
 * @param styles The KStyles of the rendering.
 * @param target The target of the line
 * @param context The current rendering context
 */
export function getSvgLineStyles(styles: KStyles, target: SKGraphElement, context: SKGraphModelRenderer): LineStyles {
    // The line width as requested by the element
    let lineWidth = styles.kLineWidth === undefined ? DEFAULT_LINE_WIDTH : styles.kLineWidth.lineWidth
    const useLineWidthOption = context.renderOptionsRegistry.getValue(UseMinimumLineWidth)
    // Only enable, if option is found.
    const useMinimumLineWidth = useLineWidthOption ?? false
    if (!context.forceRendering && useMinimumLineWidth) {
        // The line witdh in px that the drawn line should not be less than.
        const minimumLineWidth = context.renderOptionsRegistry.getValueOrDefault(MinimumLineWidth)
        // The line width the requested one would have when rendered in the current zoom level.
        const realLineWidth = lineWidth * getZoom(target)
        if (realLineWidth !== 0 && realLineWidth < minimumLineWidth) {
            // scale the used line width up to appear as big as the minimum line width requested.
            lineWidth *= minimumLineWidth / realLineWidth
        }
    }
    const lineCap = styles.kLineCap === undefined ? undefined : lineCapText(styles.kLineCap)
    const lineJoin = styles.kLineJoin === undefined ? undefined : lineJoinText(styles.kLineJoin)
    const miterLimit = styles.kLineJoin?.miterLimit === undefined ? DEFAULT_MITER_LIMIT : styles.kLineJoin.miterLimit
    return {
        lineWidth: lineWidth === DEFAULT_LINE_WIDTH ? undefined : `${lineWidth}px`,
        lineCap: lineCap === DEFAULT_LINE_CAP_SVG ? undefined : lineCap,
        lineJoin: lineJoin === DEFAULT_LINE_JOIN_SVG ? undefined : lineJoin,
        dashArray: styles.kLineStyle === undefined ? undefined : lineStyleText(styles.kLineStyle, lineWidth),
        // Note: Here the miter limit value is also omitted if the value equals KGraph's default value of 10, because otherwise the resulting SVG would
        // always contain the miterLimit style to be set to 10, even though it is not intended by the creator of the KGraph model and it would not
        // even make any difference in the rendering. Here I cannot distinguish if the model creator really wanted to have the specific miter limit of 10
        // or if he just does not care. As the first case seems rare, I prefer a cleaner resulting svg here.
        miterLimit:
            lineJoin !== 'miter' || String(miterLimit) === DEFAULT_MITER_LIMIT_SVG || miterLimit === DEFAULT_MITER_LIMIT
                ? undefined
                : String(miterLimit),
    }
}

/**
 * Returns the SVG strings for text styles that can be applied to the following SVG attributes:
 * 'dominant-baseline' has to be set to the dominantBaseline style,
 * 'font-family' has to be set to the fontFamily style,
 * 'font-size' has to be set to the fontSize style,
 * 'font-style' has to be set to the fontStyle style,
 * 'font-weight' has to be set to the fontWeight style,
 * 'text-decoration-line' has to be set to the textDecorationLine style,
 * 'text-decoration-style' has to be set to the textDecorationStyle style.
 * @param styles The KStyles of the rendering.
 */
export function getSvgTextStyles(styles: KStyles): TextStyles {
    return {
        dominantBaseline: verticalAlignmentText(
            styles.kVerticalAlignment?.verticalAlignment === undefined
                ? DEFAULT_VERTICAL_ALIGNMENT
                : styles.kVerticalAlignment.verticalAlignment
        ),
        fontFamily: styles.kFontName === undefined ? undefined : camelToKebab(styles.kFontName.name),
        // Convert pt to px here with a default value of 96 dpi(px/in) and 72pt/in, making this a conversion from in to px.
        fontSize: styles.kFontSize === undefined ? undefined : `${(styles.kFontSize.size * 96) / 72}px`,
        fontStyle:
            styles.kFontItalic === undefined || styles.kFontItalic.italic === DEFAULT_FONT_ITALIC
                ? undefined
                : 'italic',
        fontWeight: styles.kFontBold === undefined || styles.kFontBold.bold === DEFAULT_FONT_BOLD ? undefined : 'bold',
        textDecorationLine:
            styles.kTextUnderline === undefined || styles.kTextUnderline.underline === Underline.NONE
                ? undefined
                : 'underline',
        textDecorationStyle:
            styles.kTextUnderline === undefined
                ? undefined
                : textDecorationStyleText(styles.kTextUnderline as KTextUnderline),
        // textDecorationColor: styles.kTextUnderline === undefined ? undefined : textDecorationColor(styles.kTextUnderline as KTextUnderline),
        // TODO: textDecorationColorDefinition:
    }
}

/**
 * Data class holding the SVG attributes for a single color
 */
export interface ColorStyle {
    color: string
    opacity: string | undefined
}

/**
 * Data class holding the different SVG attributes for color related styles.
 */
export interface ColorStyles {
    foreground: ColorStyle
    background: ColorStyle
    opacity: string
}

/**
 * Data class holding the different SVG attributes for line related styles.
 */
export interface LineStyles {
    lineWidth: string | undefined
    lineCap: 'butt' | 'round' | 'square' | undefined
    lineJoin: 'bevel' | 'miter' | 'round' | undefined
    dashArray: string | undefined
    miterLimit: string | undefined
}

/**
 * Data class holding the different SVG attributes for text related styles.
 */
export interface TextStyles {
    dominantBaseline: string | undefined
    fontFamily: string | undefined
    fontSize: string | undefined
    fontStyle: string | undefined
    fontWeight: string | undefined
    textDecorationLine: string | undefined
    textDecorationStyle: string | undefined
}<|MERGE_RESOLUTION|>--- conflicted
+++ resolved
@@ -15,20 +15,7 @@
  * SPDX-License-Identifier: EPL-2.0
  */
 /** @jsx svg */
-<<<<<<< HEAD
-import { KGraphData, SKGraphElement } from '@kieler/klighd-interactive/lib/constraint-classes';
-import { VNode } from 'snabbdom';
-import { getZoom, isSelectable, RGBColor, svg } from 'sprotty'; // eslint-disable-line @typescript-eslint/no-unused-vars
-import { MinimumLineWidth, UseMinimumLineWidth } from './options/render-options-registry';
-import { SKGraphModelRenderer } from './skgraph-model-renderer';
-import {
-    HorizontalAlignment, isKText, KBackground, KColoring, KFontBold, KFontItalic, KFontName, KFontSize, KForeground,
-    KHorizontalAlignment, KInvisibility, KLineCap, KLineJoin, KLineStyle, KLineWidth, KRotation, KShadow, KStyle,
-    KStyleHolder, KStyleRef, KTextStrikeout, KTextUnderline, KVerticalAlignment, LineCap, LineJoin, LineStyle, SKEdge,
-    SKNode, Underline, VerticalAlignment
-} from './skgraph-models';
-=======
-import { KGraphData } from '@kieler/klighd-interactive/lib/constraint-classes'
+import { KGraphData, SKGraphElement } from '@kieler/klighd-interactive/lib/constraint-classes'
 import { VNode } from 'snabbdom'
 import { getZoom, isSelectable, RGBColor, svg } from 'sprotty' // eslint-disable-line @typescript-eslint/no-unused-vars
 import { MinimumLineWidth, UseMinimumLineWidth } from './options/render-options-registry'
@@ -61,12 +48,10 @@
     LineJoin,
     LineStyle,
     SKEdge,
-    SKGraphElement,
     SKNode,
     Underline,
     VerticalAlignment,
 } from './skgraph-models'
->>>>>>> 81ba1cde
 import {
     camelToKebab,
     fillSingleColor,
