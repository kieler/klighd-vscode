/*
 * KIELER - Kiel Integrated Environment for Layout Eclipse RichClient
 *
 * http://rtsys.informatik.uni-kiel.de/kieler
 *
 * Copyright 2019-2023 by
 * + Kiel University
 *   + Department of Computer Science
 *     + Real-Time and Embedded Systems Group
 *
 * This program and the accompanying materials are made available under the
 * terms of the Eclipse Public License 2.0 which is available at
 * http://www.eclipse.org/legal/epl-2.0.
 *
 * SPDX-License-Identifier: EPL-2.0
 */
/** @jsx svg */
<<<<<<< HEAD
import { isChildSelected } from '@kieler/klighd-interactive/lib/helper-methods';
import { renderConstraints, renderInteractiveLayout } from '@kieler/klighd-interactive/lib/interactive-view';
import { KlighdInteractiveMouseListener } from '@kieler/klighd-interactive/lib/klighd-interactive-mouselistener';
import { inject, injectable } from 'inversify';
import { VNode } from 'snabbdom';
import { findParentByFeature, IActionDispatcher, isViewport, IView, RenderingContext, SGraph, svg, TYPES } from 'sprotty'; // eslint-disable-line @typescript-eslint/no-unused-vars
import { SendModelContextAction } from './actions/actions';
import { DepthMap, DetailLevel } from './depth-map';
import { DISymbol } from './di.symbols';
import { overpass_mono_regular_style, overpass_regular_style } from './fonts/overpass';
import { RenderOptionsRegistry, ShowConstraintOption, UseSmartZoom } from './options/render-options-registry';
import { SKGraphModelRenderer } from './skgraph-model-renderer';
import { SKEdge, SKLabel, SKNode, SKPort } from './skgraph-models';
import { getJunctionPointRenderings, getRendering } from './views-rendering';
import { KStyles } from './views-styles';
=======
import { isChildSelected } from '@kieler/klighd-interactive/lib/helper-methods'
import { renderConstraints, renderInteractiveLayout } from '@kieler/klighd-interactive/lib/interactive-view'
import { KlighdInteractiveMouseListener } from '@kieler/klighd-interactive/lib/klighd-interactive-mouselistener'
import { inject, injectable } from 'inversify'
import { VNode } from 'snabbdom'
import { findParentByFeature, isViewport, IView, RenderingContext, SGraphImpl, svg } from 'sprotty' // eslint-disable-line @typescript-eslint/no-unused-vars
import { DepthMap, DetailLevel } from './depth-map'
import { DISymbol } from './di.symbols'
import { overpassMonoRegularStyle, overpassRegularStyle } from './fonts/overpass'
import { RenderOptionsRegistry, ShowConstraintOption, UseSmartZoom } from './options/render-options-registry'
import { SKGraphModelRenderer } from './skgraph-model-renderer'
import { SKEdge, SKLabel, SKNode, SKPort } from './skgraph-models'
import { getJunctionPointRenderings, getRendering } from './views-rendering'
import { KStyles } from './views-styles'
>>>>>>> 81ba1cde

/**
 * IView component that turns an SGraph element and its children into a tree of virtual DOM elements.
 * Extends the SGraphView by initializing the context for KGraph rendering.
 */
@injectable()
export class SKGraphView implements IView {
    @inject(KlighdInteractiveMouseListener) mListener: KlighdInteractiveMouseListener

    @inject(DISymbol.RenderOptionsRegistry) renderOptionsRegistry: RenderOptionsRegistry
    @inject(TYPES.IActionDispatcher) private actionDispatcher: IActionDispatcher;

    render(model: Readonly<SGraphImpl>, context: RenderingContext): VNode {
        const ctx = context as SKGraphModelRenderer
<<<<<<< HEAD
        this.actionDispatcher.dispatch(SendModelContextAction.create(model, ctx))

        if (!ctx.renderingDefs) {
            // Make sure not to create a new map all the time
            ctx.renderingDefs = new Map
        }
        ctx.renderingDefs.set("font", fontDefinition())
=======
        ctx.renderingDefs = new Map()
        ctx.renderingDefs.set('font', fontDefinition())
>>>>>>> 81ba1cde
        ctx.mListener = this.mListener
        ctx.renderOptionsRegistry = this.renderOptionsRegistry

        const viewport = findParentByFeature(model, isViewport)
        if (viewport) {
            ctx.viewport = viewport
        }
        ctx.titleStorage.clear()

        // Add depthMap to context for rendering, when required.
        const smartZoomOption = ctx.renderOptionsRegistry.getValue(UseSmartZoom)

        // Only enable, if option is found.
        const useSmartZoom = smartZoomOption ?? false

        if (useSmartZoom && ctx.targetKind !== 'hidden') {
            ctx.depthMap = DepthMap.getDM()
            if (!ctx.forceRendering && ctx.viewport && ctx.depthMap) {
                ctx.depthMap.updateDetailLevels(ctx.viewport, ctx.renderOptionsRegistry)
            }
        } else {
            ctx.depthMap = undefined
        }

        const transform = `scale(${model.zoom}) translate(${-model.scroll.x},${-model.scroll.y})`
        return (
            <svg class-sprotty-graph={true}>
                <g transform={transform}>{context.renderChildren(model)}</g>
            </svg>
        )
    }
}

/**
 * IView component that translates a KNode and its children into a tree of virtual DOM elements.
 */
@injectable()
export class KNodeView implements IView {
    render(node: SKNode, context: RenderingContext): VNode | undefined {
        // Add new level to title and position array for correct placement of titles
        const ctx = context as SKGraphModelRenderer

        if (!ctx.forceRendering && ctx.depthMap) {
            const containingRegion = ctx.depthMap.getContainingRegion(node, ctx.viewport, ctx.renderOptionsRegistry)
            if (ctx.depthMap && containingRegion && containingRegion.detail !== DetailLevel.FullDetails) {
                // Make sure this node and its children are not drawn as long as it is not on full details.
                node.areChildAreaChildrenRendered = true
                node.areNonChildAreaChildrenRendered = true
                return undefined
            }
        }

        // reset these properties, if the diagram is drawn a second time
        node.areChildAreaChildrenRendered = false
        node.areNonChildAreaChildrenRendered = false

        const result: VNode[] = []

        const isShadow = node.shadow
        let shadow
        let interactiveNodes
        let interactiveConstraints

        if (isShadow) {
            // Render shadow of the node
            shadow = getRendering(node.data, node, new KStyles(false), ctx)
        }
        if (isChildSelected(node as SKNode)) {
            if ((node as SKNode).properties['org.eclipse.elk.interactiveLayout'] && ctx.mListener.hasDragged) {
                // Render the objects indicating the layer and positions in the graph
                interactiveNodes = renderInteractiveLayout(node as SKNode)
            }
        }

        // Render nodes and constraint icon. All nodes that are not moved do not have a shadow and have their opacity set to 0.1.
        node.shadow = false
        let rendering
        if (!ctx.mListener.hasDragged || isChildSelected(node.parent as SKNode)) {
            // Node should only be visible if the node is in the same hierarchical level as the moved node or no node is moved at all
            rendering = getRendering(node.data, node, new KStyles(false), ctx)

            if (
                ctx.renderOptionsRegistry.getValue(ShowConstraintOption) &&
                (node.parent as SKNode).properties &&
                (node.parent as SKNode).properties['org.eclipse.elk.interactiveLayout']
            ) {
                // render icon visualizing the set Constraints
                interactiveConstraints = renderConstraints(node)
            }

            // Currently does not work, since it changes the order of teh nodes in the dom.
            // After setting a constraint and deleting it afterwards this leads to the problem that one node is there twice and one is gone
            // until the diagram is again updated.
            // if (node.selected) {
            //     let root = node.parent
            //     while ((root as SKNode).parent) {
            //         root = (root as SKNode).parent
            //     }
            //     new BringToFrontCommand(new BringToFrontAction([node.id])).execute({
            //         root: root as SModelRoot,
            //         modelFactory: this.graphFactory,
            //         duration: 100,
            //         modelChanged: undefined!,
            //         logger: new ConsoleLogger(),
            //         syncer: new AnimationFrameSyncer()

            //     })
            // }
        } else {
            node.opacity = 0.1
            rendering = getRendering(node.data, node, new KStyles(false), ctx)
        }
        node.shadow = isShadow

        if (node.id === '$root') {
            // The root node should not be rendered, only its children should.
            const children = ctx.renderChildren(node)
            // Add all color and shadow definitions put into the context by the child renderings.
            const defs = <defs></defs>
            ctx.renderingDefs.forEach((value: VNode) => {
                ;(defs.children as (string | VNode)[]).push(value)
            })

            result.push(defs)
            if (interactiveNodes) {
                result.push(interactiveNodes)
            }
            result.push(...children)
            const title = ctx.titleStorage.getTitle()
            if (title !== undefined) {
                result.push(title)
            }
            return <g>{...result}</g>
        }

        // Add renderings that are not undefined
        if (shadow !== undefined) {
            result.push(shadow)
        }
        if (rendering !== undefined) {
            result.push(rendering)
        } else {
            const title = ctx.titleStorage.getTitle()
            if (title !== undefined) {
                result.push(title)
            }
            return (
                <g>
                    {title ?? []}
                    {ctx.renderChildren(node)}
                </g>
            )
        }
        if (interactiveNodes) {
            result.push(interactiveNodes)
        }
        if (interactiveConstraints) {
            result.push(interactiveConstraints)
        }
        // Default case. If no child area children or no non-child area children are already rendered within the rendering, add the children by default.
        if (!node.areChildAreaChildrenRendered) {
            result.push(...ctx.renderChildren(node))
        } else if (!node.areNonChildAreaChildrenRendered) {
            result.push(...ctx.renderNonChildAreaChildren(node))
        }
        const title = ctx.titleStorage.getTitle()
        if (title !== undefined) {
            result.push(title)
        }
        return <g>{...result}</g>
    }
}

/**
 * IView component that translates a KPort and its children into a tree of virtual DOM elements.
 */
@injectable()
export class KPortView implements IView {
    render(port: SKPort, context: RenderingContext): VNode | undefined {
        // Add new level to title and position array for correct placement of titles
        const ctx = context as SKGraphModelRenderer

        if (!ctx.forceRendering && ctx.depthMap) {
            const containingRegion = ctx.depthMap.getContainingRegion(port, ctx.viewport, ctx.renderOptionsRegistry)
            if (ctx.depthMap && containingRegion && containingRegion.detail !== DetailLevel.FullDetails) {
                port.areChildAreaChildrenRendered = true
                port.areNonChildAreaChildrenRendered = true
                return undefined
            }
        }

        port.areChildAreaChildrenRendered = false
        port.areNonChildAreaChildrenRendered = false
        const rendering = getRendering(port.data, port, new KStyles(false), ctx)
        // If no rendering could be found, just render its children.
        if (rendering === undefined) {
            const element = (
                <g>
                    {ctx.titleStorage.getTitle() ?? []}
                    {ctx.renderChildren(port)}
                </g>
            )

            return element
        }
        // Default case. If no child area children or no non-child area children are already rendered within the rendering, add the children by default.
        let element: VNode
        if (!port.areChildAreaChildrenRendered) {
            element = (
                <g>
                    {rendering}
                    {ctx.titleStorage.getTitle() ?? []}
                    {ctx.renderChildren(port)}
                </g>
            )
        } else if (!port.areNonChildAreaChildrenRendered) {
            element = (
                <g>
                    {rendering}
                    {ctx.titleStorage.getTitle() ?? []}
                    {ctx.renderNonChildAreaChildren(port)}
                </g>
            )
        } else {
            element = (
                <g>
                    {rendering}
                    {ctx.titleStorage.getTitle() ?? []}
                </g>
            )
        }

        return element
    }
}

/**
 * IView component that translates a KLabel and its children into a tree of virtual DOM elements.
 */
@injectable()
export class KLabelView implements IView {
    render(label: SKLabel, context: RenderingContext): VNode | undefined {
        // Add new level to title and position array for correct placement of titles
        const ctx = context as SKGraphModelRenderer

        if (!ctx.forceRendering && ctx.depthMap) {
            const containingRegion = ctx.depthMap.getContainingRegion(label, ctx.viewport, ctx.renderOptionsRegistry)
            if (ctx.depthMap && containingRegion && containingRegion.detail !== DetailLevel.FullDetails) {
                label.areChildAreaChildrenRendered = true
                label.areNonChildAreaChildrenRendered = true
                return undefined
            }
        }
        label.areChildAreaChildrenRendered = false
        label.areNonChildAreaChildrenRendered = false

        // let parent = label.parent
        if (ctx.mListener.hasDragged) {
            // Nodes that are not on the same hierarchy are less visible.
            label.opacity = 0.1
        }
        const rendering = getRendering(label.data, label, new KStyles(false), ctx)

        // If no rendering could be found, just render its children.
        if (rendering === undefined) {
            const element = (
                <g>
                    {ctx.titleStorage.getTitle() ?? []}
                    {ctx.renderChildren(label)}
                </g>
            )

            return element
        }
        // Default case. If no child area children or no non-child area children are already rendered within the rendering, add the children by default.
        let element: VNode
        if (!label.areChildAreaChildrenRendered) {
            element = (
                <g>
                    {rendering}
                    {ctx.titleStorage.getTitle() ?? []}
                    {ctx.renderChildren(label)}
                </g>
            )
        } else if (!label.areNonChildAreaChildrenRendered) {
            element = (
                <g>
                    {rendering}
                    {ctx.titleStorage.getTitle() ?? []}
                    {ctx.renderNonChildAreaChildren(label)}
                </g>
            )
        } else {
            element = (
                <g>
                    {rendering}
                    {ctx.titleStorage.getTitle() ?? []}
                </g>
            )
        }

        return element
    }
}

/**
 * IView component that translates a KEdge and its children into a tree of virtual DOM elements.
 */
@injectable()
export class KEdgeView implements IView {
    render(edge: SKEdge, context: RenderingContext): VNode | undefined {
        const ctx = context as SKGraphModelRenderer

        if (!ctx.forceRendering && ctx.depthMap) {
            const containingRegion = ctx.depthMap.getContainingRegion(edge, ctx.viewport, ctx.renderOptionsRegistry)
            if (ctx.depthMap && containingRegion && containingRegion.detail !== DetailLevel.FullDetails) {
                edge.areChildAreaChildrenRendered = true
                edge.areNonChildAreaChildrenRendered = true
                return undefined
            }
        }

        edge.areChildAreaChildrenRendered = false
        edge.areNonChildAreaChildrenRendered = false

        const s = edge.source
        const t = edge.target

        // Do not draw edges without a source or target.
        if (s === undefined || t === undefined) {
            return <g />
        }
        // edge should be greyed out if the source or target is moved
        if (s !== undefined && t !== undefined && s instanceof SKNode && t instanceof SKNode) {
            edge.moved = (s.selected || t.selected) && ctx.mListener.hasDragged
        }

        let rendering
        if (!ctx.mListener.hasDragged || isChildSelected(edge.parent as SKNode)) {
            // edge should only be visible if it is in the same hierarchical level as
            // the moved node or no node is moved at all
            rendering = getRendering(edge.data, edge, new KStyles(false), ctx)
        }
        edge.moved = false

        // Also get the renderings for all junction points
        const junctionPointRenderings = getJunctionPointRenderings(edge, ctx)

        // If no rendering could be found, just render its children.
        if (rendering === undefined) {
            return (
                <g>
                    {ctx.renderChildren(edge)}
                    {...junctionPointRenderings}
                </g>
            )
        }
        // Default case. If no child area children or no non-child area children are already rendered within the rendering, add the children by default.
        if (!edge.areChildAreaChildrenRendered) {
            return (
                <g>
                    {rendering}
                    {ctx.renderChildren(edge)}
                    {...junctionPointRenderings}
                </g>
            )
        }
        if (!edge.areNonChildAreaChildrenRendered) {
            return (
                <g>
                    {rendering}
                    {ctx.renderNonChildAreaChildren(edge)}
                    {...junctionPointRenderings}
                </g>
            )
        }
        return (
            <g>
                {rendering}
                {...junctionPointRenderings}
            </g>
        )
    }
}

function fontDefinition(): VNode {
    // TODO: maybe find a way to only include the font if it is used in the SVG.
    return (
        <style>
            {overpassRegularStyle}
            {overpassMonoRegularStyle}
        </style>
    )
}<|MERGE_RESOLUTION|>--- conflicted
+++ resolved
@@ -15,29 +15,22 @@
  * SPDX-License-Identifier: EPL-2.0
  */
 /** @jsx svg */
-<<<<<<< HEAD
-import { isChildSelected } from '@kieler/klighd-interactive/lib/helper-methods';
-import { renderConstraints, renderInteractiveLayout } from '@kieler/klighd-interactive/lib/interactive-view';
-import { KlighdInteractiveMouseListener } from '@kieler/klighd-interactive/lib/klighd-interactive-mouselistener';
-import { inject, injectable } from 'inversify';
-import { VNode } from 'snabbdom';
-import { findParentByFeature, IActionDispatcher, isViewport, IView, RenderingContext, SGraph, svg, TYPES } from 'sprotty'; // eslint-disable-line @typescript-eslint/no-unused-vars
-import { SendModelContextAction } from './actions/actions';
-import { DepthMap, DetailLevel } from './depth-map';
-import { DISymbol } from './di.symbols';
-import { overpass_mono_regular_style, overpass_regular_style } from './fonts/overpass';
-import { RenderOptionsRegistry, ShowConstraintOption, UseSmartZoom } from './options/render-options-registry';
-import { SKGraphModelRenderer } from './skgraph-model-renderer';
-import { SKEdge, SKLabel, SKNode, SKPort } from './skgraph-models';
-import { getJunctionPointRenderings, getRendering } from './views-rendering';
-import { KStyles } from './views-styles';
-=======
 import { isChildSelected } from '@kieler/klighd-interactive/lib/helper-methods'
 import { renderConstraints, renderInteractiveLayout } from '@kieler/klighd-interactive/lib/interactive-view'
 import { KlighdInteractiveMouseListener } from '@kieler/klighd-interactive/lib/klighd-interactive-mouselistener'
 import { inject, injectable } from 'inversify'
 import { VNode } from 'snabbdom'
-import { findParentByFeature, isViewport, IView, RenderingContext, SGraphImpl, svg } from 'sprotty' // eslint-disable-line @typescript-eslint/no-unused-vars
+import {
+    findParentByFeature,
+    IActionDispatcher,
+    isViewport,
+    IView,
+    RenderingContext,
+    SGraphImpl,
+    svg, // eslint-disable-line @typescript-eslint/no-unused-vars
+    TYPES,
+} from 'sprotty'
+import { SendModelContextAction } from './actions/actions'
 import { DepthMap, DetailLevel } from './depth-map'
 import { DISymbol } from './di.symbols'
 import { overpassMonoRegularStyle, overpassRegularStyle } from './fonts/overpass'
@@ -46,7 +39,6 @@
 import { SKEdge, SKLabel, SKNode, SKPort } from './skgraph-models'
 import { getJunctionPointRenderings, getRendering } from './views-rendering'
 import { KStyles } from './views-styles'
->>>>>>> 81ba1cde
 
 /**
  * IView component that turns an SGraph element and its children into a tree of virtual DOM elements.
@@ -57,22 +49,18 @@
     @inject(KlighdInteractiveMouseListener) mListener: KlighdInteractiveMouseListener
 
     @inject(DISymbol.RenderOptionsRegistry) renderOptionsRegistry: RenderOptionsRegistry
-    @inject(TYPES.IActionDispatcher) private actionDispatcher: IActionDispatcher;
+
+    @inject(TYPES.IActionDispatcher) private actionDispatcher: IActionDispatcher
 
     render(model: Readonly<SGraphImpl>, context: RenderingContext): VNode {
         const ctx = context as SKGraphModelRenderer
-<<<<<<< HEAD
         this.actionDispatcher.dispatch(SendModelContextAction.create(model, ctx))
 
         if (!ctx.renderingDefs) {
             // Make sure not to create a new map all the time
-            ctx.renderingDefs = new Map
-        }
-        ctx.renderingDefs.set("font", fontDefinition())
-=======
-        ctx.renderingDefs = new Map()
+            ctx.renderingDefs = new Map()
+        }
         ctx.renderingDefs.set('font', fontDefinition())
->>>>>>> 81ba1cde
         ctx.mListener = this.mListener
         ctx.renderOptionsRegistry = this.renderOptionsRegistry
 
