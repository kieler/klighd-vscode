/*
 * KIELER - Kiel Integrated Environment for Layout Eclipse RichClient
 *
 * http://rtsys.informatik.uni-kiel.de/kieler
 *
 * Copyright 2019-2022 by
 * + Kiel University
 *   + Department of Computer Science
 *     + Real-Time and Embedded Systems Group
 *
 * This program and the accompanying materials are made available under the
 * terms of the Eclipse Public License 2.0 which is available at
 * http://www.eclipse.org/legal/epl-2.0.
 *
 * SPDX-License-Identifier: EPL-2.0
 */
/** @jsx svg */
import { isChildSelected } from '@kieler/klighd-interactive/lib/helper-methods';
import { renderConstraints, renderInteractiveLayout } from '@kieler/klighd-interactive/lib/interactive-view';
import { KlighdInteractiveMouseListener } from '@kieler/klighd-interactive/lib/klighd-interactive-mouselistener';
import { inject, injectable } from 'inversify';
import { VNode } from 'snabbdom';
import { findParentByFeature, IActionDispatcher, isViewport, IView, RenderingContext, SGraph, svg, TYPES } from 'sprotty'; // eslint-disable-line @typescript-eslint/no-unused-vars
import { SendModelContextAction } from './actions/actions';
import { DepthMap, DetailLevel } from './depth-map';
import { DISymbol } from './di.symbols';
import { overpass_mono_regular_style, overpass_regular_style } from './fonts/overpass';
import { RenderOptionsRegistry, ShowConstraintOption, UseSmartZoom } from './options/render-options-registry';
import { SKGraphModelRenderer } from './skgraph-model-renderer';
import { SKEdge, SKLabel, SKNode, SKPort } from './skgraph-models';
import { getJunctionPointRenderings, getRendering } from './views-rendering';
import { KStyles } from './views-styles';

/**
 * IView component that turns an SGraph element and its children into a tree of virtual DOM elements.
 * Extends the SGraphView by initializing the context for KGraph rendering.
 */
@injectable()
export class SKGraphView implements IView {

    @inject(KlighdInteractiveMouseListener) mListener: KlighdInteractiveMouseListener
    @inject(DISymbol.RenderOptionsRegistry) renderOptionsRegistry: RenderOptionsRegistry
    @inject(TYPES.IActionDispatcher) private actionDispatcher: IActionDispatcher;

    render(model: Readonly<SGraph>, context: RenderingContext): VNode {
        const ctx = context as SKGraphModelRenderer
        this.actionDispatcher.dispatch(SendModelContextAction.create(model, ctx))

        if (!ctx.renderingDefs) {
            // Make sure not to create a new map all the time
            ctx.renderingDefs = new Map
        }
        ctx.renderingDefs.set("font", fontDefinition())
        ctx.mListener = this.mListener
        ctx.renderOptionsRegistry = this.renderOptionsRegistry

        const viewport = findParentByFeature(model, isViewport)
        if (viewport) {
            ctx.viewport = viewport
        }
<<<<<<< HEAD
        ctx.titles = []
        ctx.positions = []
=======
        ctx.titleStorage.clear()
>>>>>>> 265acc60

        // Add depthMap to context for rendering, when required.
        const smartZoomOption = ctx.renderOptionsRegistry.getValue(UseSmartZoom)

        // Only enable, if option is found.
        const useSmartZoom = smartZoomOption ?? false

        if (useSmartZoom && ctx.targetKind !== 'hidden') {
            ctx.depthMap = DepthMap.getDM()
            if (!ctx.forceRendering && ctx.viewport && ctx.depthMap) {
                ctx.depthMap.updateDetailLevels(ctx.viewport, ctx.renderOptionsRegistry)
            }
        } else {
            ctx.depthMap = undefined
        }

        const transform = `scale(${model.zoom}) translate(${-model.scroll.x},${-model.scroll.y})`;
        return <svg class-sprotty-graph={true}>
            <g transform={transform}>
                {context.renderChildren(model)}
            </g>
        </svg>;
    }
}

/**
 * IView component that translates a KNode and its children into a tree of virtual DOM elements.
 */
@injectable()
export class KNodeView implements IView {

    render(node: SKNode, context: RenderingContext): VNode | undefined {
        // Add new level to title and position array for correct placement of titles
        const ctx = context as SKGraphModelRenderer

        if (!ctx.forceRendering && ctx.depthMap) {
            const containingRegion = ctx.depthMap.getContainingRegion(node, ctx.viewport, ctx.renderOptionsRegistry)
            if (ctx.depthMap && containingRegion && containingRegion.detail !== DetailLevel.FullDetails) {
                // Make sure this node and its children are not drawn as long as it is not on full details.
                node.areChildAreaChildrenRendered = true
                node.areNonChildAreaChildrenRendered = true
                return undefined
            }
        }

        // reset these properties, if the diagram is drawn a second time
        node.areChildAreaChildrenRendered = false
        node.areNonChildAreaChildrenRendered = false

        const result: VNode[] = []

        const isShadow = node.shadow
        let shadow = undefined
        let interactiveNodes = undefined
        let interactiveConstraints = undefined

        if (isShadow) {
            // Render shadow of the node
            shadow = getRendering(node.data, node, new KStyles, ctx)
        }
        if (isChildSelected(node as SKNode)) {
            if (((node as SKNode).properties['org.eclipse.elk.interactiveLayout']) && ctx.mListener.hasDragged) {
                // Render the objects indicating the layer and positions in the graph
                interactiveNodes = renderInteractiveLayout(node as SKNode)
            }
        }

        // Render nodes and constraint icon. All nodes that are not moved do not have a shadow and have their opacity set to 0.1.
        node.shadow = false
        let rendering = undefined
        if (!ctx.mListener.hasDragged || isChildSelected(node.parent as SKNode)) {
            // Node should only be visible if the node is in the same hierarchical level as the moved node or no node is moved at all
            rendering = getRendering(node.data, node, new KStyles, ctx)

            if (ctx.renderOptionsRegistry.getValue(ShowConstraintOption) && (node.parent as SKNode).properties && (node.parent as SKNode).properties['org.eclipse.elk.interactiveLayout']) {
                // render icon visualizing the set Constraints
                interactiveConstraints = renderConstraints(node)
            }

            // Currently does not work, since it changes the order of teh nodes in the dom.
            // After setting a constraint and deleting it afterwards this leads to the problem that one node is there twice and one is gone
            // until the diagram is again updated.
            // if (node.selected) {
            //     let root = node.parent
            //     while ((root as SKNode).parent) {
            //         root = (root as SKNode).parent
            //     }
            //     new BringToFrontCommand(new BringToFrontAction([node.id])).execute({
            //         root: root as SModelRoot,
            //         modelFactory: this.graphFactory,
            //         duration: 100,
            //         modelChanged: undefined!,
            //         logger: new ConsoleLogger(),
            //         syncer: new AnimationFrameSyncer()

            //     })
            // }
        } else {
            node.opacity = 0.1
            rendering = getRendering(node.data, node, new KStyles, ctx)
        }
        node.shadow = isShadow

        if (node.id === '$root') {
            // The root node should not be rendered, only its children should.
            const children = ctx.renderChildren(node)
            // Add all color and shadow definitions put into the context by the child renderings.
            const defs = <defs></defs>
            ctx.renderingDefs.forEach((value: VNode) => {
                (defs.children as (string | VNode)[]).push(value)
            })

            result.push(defs)
            if (interactiveNodes) {
                result.push(interactiveNodes)
            }
            result.push(...children)
            const title = ctx.titleStorage.getTitle()
            if (title !== undefined) {
                result.push(title)
            }
            return <g>{...result}</g>
        }

        // Add renderings that are not undefined
        if (shadow !== undefined) {
            result.push(shadow)
        }
        if (rendering !== undefined) {
            result.push(rendering)
        } else {
            const title = ctx.titleStorage.getTitle()
            if (title !== undefined) {
                result.push(title)
            }
            return <g>
                {title ?? []}
                {ctx.renderChildren(node)}
            </g>
        }
        if (interactiveNodes) {
            result.push(interactiveNodes)
        }
        if (interactiveConstraints) {
            result.push(interactiveConstraints)
        }
        // Default case. If no child area children or no non-child area children are already rendered within the rendering, add the children by default.
        if (!node.areChildAreaChildrenRendered) {
            result.push(...ctx.renderChildren(node))
        } else if (!node.areNonChildAreaChildrenRendered) {
            result.push(...ctx.renderNonChildAreaChildren(node))
        }
        const title = ctx.titleStorage.getTitle()
        if (title !== undefined) {
            result.push(title)
        }
        return <g>{...result}</g>
    }
}


/**
 * IView component that translates a KPort and its children into a tree of virtual DOM elements.
 */
@injectable()
export class KPortView implements IView {

    render(port: SKPort, context: RenderingContext): VNode | undefined {
        // Add new level to title and position array for correct placement of titles
        const ctx = context as SKGraphModelRenderer

        if (!ctx.forceRendering && ctx.depthMap) {
            const containingRegion = ctx.depthMap.getContainingRegion(port, ctx.viewport, ctx.renderOptionsRegistry)
            if (ctx.depthMap && containingRegion && containingRegion.detail !== DetailLevel.FullDetails) {
                port.areChildAreaChildrenRendered = true
                port.areNonChildAreaChildrenRendered = true
                return undefined
            }
        }

        port.areChildAreaChildrenRendered = false
        port.areNonChildAreaChildrenRendered = false
        const rendering = getRendering(port.data, port, new KStyles, ctx)
        // If no rendering could be found, just render its children.
        if (rendering === undefined) {
            const element = <g>
                {ctx.titleStorage.getTitle() ?? []}
                {ctx.renderChildren(port)}
            </g>

            return element
        }
        // Default case. If no child area children or no non-child area children are already rendered within the rendering, add the children by default.
        let element: VNode
        if (!port.areChildAreaChildrenRendered) {
            element = <g>
                {rendering}
                {ctx.titleStorage.getTitle() ?? []}
                {ctx.renderChildren(port)}
            </g>
        } else if (!port.areNonChildAreaChildrenRendered) {
            element = <g>
                {rendering}
                {ctx.titleStorage.getTitle() ?? []}
                {ctx.renderNonChildAreaChildren(port)}
            </g>
        } else {
            element = <g>
                {rendering}
                {ctx.titleStorage.getTitle() ?? []}
            </g>
        }

        return element
    }
}

/**
 * IView component that translates a KLabel and its children into a tree of virtual DOM elements.
 */
@injectable()
export class KLabelView implements IView {

    render(label: SKLabel, context: RenderingContext): VNode | undefined {
        // Add new level to title and position array for correct placement of titles
        const ctx = context as SKGraphModelRenderer

        if (!ctx.forceRendering && ctx.depthMap) {
            const containingRegion = ctx.depthMap.getContainingRegion(label, ctx.viewport, ctx.renderOptionsRegistry)
            if (ctx.depthMap && containingRegion && containingRegion.detail !== DetailLevel.FullDetails) {
                label.areChildAreaChildrenRendered = true
                label.areNonChildAreaChildrenRendered = true
                return undefined
            }
        }
        label.areChildAreaChildrenRendered = false
        label.areNonChildAreaChildrenRendered = false

        // let parent = label.parent
        if (ctx.mListener.hasDragged) {
            // Nodes that are not on the same hierarchy are less visible.
            label.opacity = 0.1
        }
        const rendering = getRendering(label.data, label, new KStyles, ctx)

        // If no rendering could be found, just render its children.
        if (rendering === undefined) {
            const element = <g>
                {ctx.titleStorage.getTitle() ?? []}
                {ctx.renderChildren(label)}
            </g>

            return element
        }
        // Default case. If no child area children or no non-child area children are already rendered within the rendering, add the children by default.
        let element: VNode
        if (!label.areChildAreaChildrenRendered) {
            element = <g>
                {rendering}
                {ctx.titleStorage.getTitle() ?? []}
                {ctx.renderChildren(label)}
            </g>
        } else if (!label.areNonChildAreaChildrenRendered) {
            element = <g>
                {rendering}
                {ctx.titleStorage.getTitle() ?? []}
                {ctx.renderNonChildAreaChildren(label)}
            </g>
        } else {
            element = <g>
                {rendering}
                {ctx.titleStorage.getTitle() ?? []}
            </g>
        }

        return element
    }
}

/**
 * IView component that translates a KEdge and its children into a tree of virtual DOM elements.
 */
@injectable()
export class KEdgeView implements IView {

    render(edge: SKEdge, context: RenderingContext): VNode | undefined {
        const ctx = context as SKGraphModelRenderer

        if (!ctx.forceRendering && ctx.depthMap) {
            const containingRegion = ctx.depthMap.getContainingRegion(edge, ctx.viewport, ctx.renderOptionsRegistry)
            if (ctx.depthMap && containingRegion && containingRegion.detail !== DetailLevel.FullDetails) {
                edge.areChildAreaChildrenRendered = true
                edge.areNonChildAreaChildrenRendered = true
                return undefined
            }
        }

        edge.areChildAreaChildrenRendered = false
        edge.areNonChildAreaChildrenRendered = false

        const s = edge.source
        const t = edge.target

        // Do not draw edges without a source or target.
        if (s === undefined || t === undefined) {
            return <g />
        }
        // edge should be greyed out if the source or target is moved
        if (s !== undefined && t !== undefined && s instanceof SKNode && t instanceof SKNode) {
            edge.moved = (s.selected || t.selected) && ctx.mListener.hasDragged
        }

        let rendering = undefined
        if (!ctx.mListener.hasDragged || isChildSelected(edge.parent as SKNode)) {
            // edge should only be visible if it is in the same hierarchical level as
            // the moved node or no node is moved at all
            rendering = getRendering(edge.data, edge, new KStyles, ctx)
        }
        edge.moved = false

        // Also get the renderings for all junction points
        const junctionPointRenderings = getJunctionPointRenderings(edge, ctx)

        // If no rendering could be found, just render its children.
        if (rendering === undefined) {
            return <g>
                {ctx.renderChildren(edge)}
                {...junctionPointRenderings}
            </g>
        }
        // Default case. If no child area children or no non-child area children are already rendered within the rendering, add the children by default.
        if (!edge.areChildAreaChildrenRendered) {
            return <g>
                {rendering}
                {ctx.renderChildren(edge)}
                {...junctionPointRenderings}
            </g>
        } else if (!edge.areNonChildAreaChildrenRendered) {
            return <g>
                {rendering}
                {ctx.renderNonChildAreaChildren(edge)}
                {...junctionPointRenderings}
            </g>
        } else {
            return <g>
                {rendering}
                {...junctionPointRenderings}
            </g>
        }
    }
}

function fontDefinition(): VNode {
    // TODO: maybe find a way to only include the font if it is used in the SVG.
    return <style>
        {overpass_regular_style}
        {overpass_mono_regular_style}
    </style>
}<|MERGE_RESOLUTION|>--- conflicted
+++ resolved
@@ -58,12 +58,7 @@
         if (viewport) {
             ctx.viewport = viewport
         }
-<<<<<<< HEAD
-        ctx.titles = []
-        ctx.positions = []
-=======
         ctx.titleStorage.clear()
->>>>>>> 265acc60
 
         // Add depthMap to context for rendering, when required.
         const smartZoomOption = ctx.renderOptionsRegistry.getValue(UseSmartZoom)
