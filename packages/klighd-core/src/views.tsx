/*
 * KIELER - Kiel Integrated Environment for Layout Eclipse RichClient
 *
 * http://rtsys.informatik.uni-kiel.de/kieler
 *
 * Copyright 2019, 2021 by
 * + Kiel University
 *   + Department of Computer Science
 *     + Real-Time and Embedded Systems Group
 *
 * This program and the accompanying materials are made available under the
 * terms of the Eclipse Public License 2.0 which is available at
 * http://www.eclipse.org/legal/epl-2.0.
 *
 * SPDX-License-Identifier: EPL-2.0
 */
/** @jsx svg */
import { svg } from 'snabbdom-jsx'; // eslint-disable-line @typescript-eslint/no-unused-vars
import { VNode } from 'snabbdom/vnode';

import { isChildSelected } from '@kieler/klighd-interactive/lib/helper-methods';
import { renderConstraints, renderInteractiveLayout } from '@kieler/klighd-interactive/lib/interactive-view';
import { KlighdInteractiveMouseListener } from '@kieler/klighd-interactive/lib/klighd-interactive-mouselistener';
import { inject, injectable } from 'inversify';
<<<<<<< HEAD
import { IView, RenderingContext, SGraph, SGraphFactory, SGraphView, TYPES } from 'sprotty/lib';
import { DISymbol } from './di.symbols';
import { overpass_mono_regular_style, overpass_regular_style } from './fonts/overpass';
import { RenderOptionsRegistry, ShowConstraintOption } from './options/render-options-registry';
=======
import { findParentByFeature, isViewport, IView, RenderingContext, SGraph, SGraphFactory, SGraphView, TYPES } from 'sprotty/lib';
import { RenderOptionsRegistry, ShowConstraintOption, UseSmartZoom } from './options/render-options-registry';
import { DepthMap } from './depth-map';
>>>>>>> ba6c0762
import { SKGraphModelRenderer } from './skgraph-model-renderer';
import { SKEdge, SKLabel, SKNode, SKPort } from './skgraph-models';
import { getJunctionPointRenderings, getRendering } from './views-rendering';
import { KStyles } from './views-styles';

/**
 * IView component that turns an SGraph element and its children into a tree of virtual DOM elements.
 * Extends the SGraphView by initializing the context for KGraph rendering.
 */
@injectable()
export class SKGraphView extends SGraphView {

    @inject(DISymbol.RenderOptionsRegistry) protected renderOptionsRegistry: RenderOptionsRegistry

    render(model: Readonly<SGraph>, context: RenderingContext): VNode {
        const ctx = context as SKGraphModelRenderer
        ctx.renderingDefs = new Map
<<<<<<< HEAD
        ctx.renderingDefs.set("font", fontDefinition())
=======
        ctx.renderingOptions = this.renderOptionsRegistry;

        const viewport = findParentByFeature(model, isViewport)
        if (viewport) {
            ctx.viewport = viewport
        }
        ctx.titles = []
        ctx.positions = []



        // Add depthMap to context for rendering, when required.
        const smartZoomOption = this.renderOptionsRegistry.getValueForId(UseSmartZoom.ID)

        // Only enable, if option is found.
        const useSmartZoom = smartZoomOption ?? false

        if (useSmartZoom && ctx.targetKind !== 'hidden') {
            ctx.depthMap = DepthMap.getDM()
            if (ctx.viewport && ctx.depthMap) {
                ctx.depthMap.updateDetailLevels(ctx.viewport, this.renderOptionsRegistry)
            }
        } else {
            ctx.depthMap = undefined
        }
>>>>>>> ba6c0762
        return super.render(model, context)
    }
}

/**
 * IView component that translates a KNode and its children into a tree of virtual DOM elements.
 */
@injectable()
export class KNodeView implements IView {

    @inject(KlighdInteractiveMouseListener) mListener: KlighdInteractiveMouseListener
    @inject(DISymbol.RenderOptionsRegistry) protected renderOptionsRegistry: RenderOptionsRegistry
    @inject(TYPES.IModelFactory) protected graphFactory: SGraphFactory

    render(node: SKNode, context: RenderingContext): VNode {
        // Add new level to title and position array for correct placement of titles
        const ctx = context as SKGraphModelRenderer
        ctx.titles.push([])
        ctx.positions.push("")
        // reset these properties, if the diagram is drawn a second time
        node.areChildAreaChildrenRendered = false
        node.areNonChildAreaChildrenRendered = false

        const result: VNode[] = []

        const isShadow = node.shadow
        let shadow = undefined
        let interactiveNodes = undefined
        let interactiveConstraints = undefined

        if (isShadow) {
            // Render shadow of the node
            shadow = getRendering(node.data, node, new KStyles, ctx, this.mListener)
        }
        if (isChildSelected(node as SKNode)) {
            if (((node as SKNode).properties.interactiveLayout) && this.mListener.hasDragged) {
                // Render the objects indicating the layer and positions in the graph
                interactiveNodes = renderInteractiveLayout(node as SKNode)
            }
        }

        // Render nodes and constraint icon. All nodes that are not moved do not have a shadow and have their opacity set to 0.1.
        node.shadow = false
        let rendering = undefined
        if (!this.mListener.hasDragged || isChildSelected(node.parent as SKNode)) {
            // Node should only be visible if the node is in the same hierarchical level as the moved node or no node is moved at all
            rendering = getRendering(node.data, node, new KStyles, ctx, this.mListener)

            if (this.renderOptionsRegistry.getValueForId(ShowConstraintOption.ID) && (node.parent as SKNode).properties && (node.parent as SKNode).properties.interactiveLayout) {
                // render icon visualizing the set Constraints
                interactiveConstraints = renderConstraints(node)
            }

            // Currently does not work, since it changes the order of teh nodes in the dom.
            // After setting a constraint and deleting it afterwards this leads to the problem that one node is there twice and one is gone
            // until the diagram is again updated.
            // if (node.selected) {
            //     let root = node.parent
            //     while ((root as SKNode).parent) {
            //         root = (root as SKNode).parent
            //     }
            //     new BringToFrontCommand(new BringToFrontAction([node.id])).execute({
            //         root: root as SModelRoot,
            //         modelFactory: this.graphFactory,
            //         duration: 100,
            //         modelChanged: undefined!,
            //         logger: new ConsoleLogger(),
            //         syncer: new AnimationFrameSyncer()

            //     })
            // }
        } else {
            node.opacity = 0.1
            rendering = getRendering(node.data, node, new KStyles, ctx, this.mListener)
        }
        node.shadow = isShadow

        if (node.id === '$root') {
            // The root node should not be rendered, only its children should.
            const children = ctx.renderChildren(node)
            // Add all color and shadow definitions put into the context by the child renderings.
            const defs = <defs></defs>
            ctx.renderingDefs.forEach((value: VNode) => {
                (defs.children as (string | VNode)[]).push(value)
            })

            result.push(defs)
            if (interactiveNodes) {
                result.push(interactiveNodes)
            }
            result.push(...children)
            result.push(...(ctx.titles.pop() ?? []))
            return <g>{...result}</g>
        }

        // Add renderings that are not undefined
        if (shadow !== undefined) {
            result.push(shadow)
        }
        if (rendering !== undefined) {
            result.push(rendering)
        } else {
            return <g>
                {ctx.titles.pop() ?? []}
                {ctx.renderChildren(node)}
            </g>
        }
        if (interactiveNodes) {
            result.push(interactiveNodes)
        }
        if (interactiveConstraints) {
            result.push(interactiveConstraints)
        }
        // Default case. If no child area children or no non-child area children are already rendered within the rendering, add the children by default.
        if (!node.areChildAreaChildrenRendered) {
            result.push(...ctx.renderChildren(node))
        } else if (!node.areNonChildAreaChildrenRendered) {
            result.push(...ctx.renderNonChildAreaChildren(node))
        }
        result.push(...(ctx.titles.pop() ?? []))
        return <g>{...result}</g>
    }
}


/**
 * IView component that translates a KPort and its children into a tree of virtual DOM elements.
 */
@injectable()
export class KPortView implements IView {

    @inject(KlighdInteractiveMouseListener) mListener: KlighdInteractiveMouseListener
    render(port: SKPort, context: RenderingContext): VNode {
        // Add new level to title and position array for correct placement of titles
        const ctx = context as SKGraphModelRenderer
        ctx.titles.push([])
        ctx.positions.push("")
        port.areChildAreaChildrenRendered = false
        port.areNonChildAreaChildrenRendered = false
        const rendering = getRendering(port.data, port, new KStyles, ctx, this.mListener)
        // If no rendering could be found, just render its children.
        if (rendering === undefined) {
            return <g>
                {ctx.titles.pop() ?? []}
                {ctx.renderChildren(port)}
            </g>
        }
        // Default case. If no child area children or no non-child area children are already rendered within the rendering, add the children by default.
        if (!port.areChildAreaChildrenRendered) {
            return <g>
                {rendering}
                {ctx.titles.pop() ?? []}
                {ctx.renderChildren(port)}
            </g>
        } else if (!port.areNonChildAreaChildrenRendered) {
            return <g>
                {rendering}
                {ctx.titles.pop() ?? []}
                {ctx.renderNonChildAreaChildren(port)}
            </g>
        } else {
            return <g>
                {rendering}
                {ctx.titles.pop() ?? []}
            </g>
        }
    }
}

/**
 * IView component that translates a KLabel and its children into a tree of virtual DOM elements.
 */
@injectable()
export class KLabelView implements IView {
    @inject(KlighdInteractiveMouseListener) mListener: KlighdInteractiveMouseListener

    render(label: SKLabel, context: RenderingContext): VNode {
        // Add new level to title and position array for correct placement of titles
        const ctx = context as SKGraphModelRenderer
        ctx.titles.push([])
        ctx.positions.push("")
        label.areChildAreaChildrenRendered = false
        label.areNonChildAreaChildrenRendered = false

        // let parent = label.parent
        if (this.mListener.hasDragged) {
            // Nodes that are not on the same hierarchy are less visible.
            label.opacity = 0.1
        }
        const rendering = getRendering(label.data, label, new KStyles, ctx, this.mListener)

        // If no rendering could be found, just render its children.
        if (rendering === undefined) {
            return <g>
                {ctx.renderChildren(label).push(...ctx.titles.pop() ?? [])}
            </g>
        }
        // Default case. If no child area children or no non-child area children are already rendered within the rendering, add the children by default.
        if (!label.areChildAreaChildrenRendered) {
            return <g>
                {rendering}
                {ctx.titles.pop() ?? []}
                {ctx.renderChildren(label)}
            </g>
        } else if (!label.areNonChildAreaChildrenRendered) {
            return <g>
                {rendering}
                {ctx.titles.pop() ?? []}
                {ctx.renderNonChildAreaChildren(label)}
            </g>
        } else {
            return <g>
                {rendering}
                {ctx.titles.pop() ?? []}
            </g>
        }
    }
}

/**
 * IView component that translates a KEdge and its children into a tree of virtual DOM elements.
 */
@injectable()
export class KEdgeView implements IView {

    @inject(KlighdInteractiveMouseListener) mListener: KlighdInteractiveMouseListener

    render(edge: SKEdge, context: RenderingContext): VNode {
        const ctx = context as SKGraphModelRenderer
        edge.areChildAreaChildrenRendered = false
        edge.areNonChildAreaChildrenRendered = false

        const s = edge.source
        const t = edge.target

        // Do not draw edges without a source or target.
        if (s === undefined || t === undefined) {
            return <g />
        }
        // edge should be greyed out if the source or target is moved
        if (s !== undefined && t !== undefined && s instanceof SKNode && t instanceof SKNode) {
            edge.moved = (s.selected || t.selected) && this.mListener.hasDragged
        }

        let rendering = undefined
        if (!this.mListener.hasDragged || isChildSelected(edge.parent as SKNode)) {
            // edge should only be visible if it is in the same hierarchical level as
            // the moved node or no node is moved at all
            rendering = getRendering(edge.data, edge, new KStyles, ctx, this.mListener)
        }
        edge.moved = false

        // Also get the renderings for all junction points
        const junctionPointRenderings = getJunctionPointRenderings(edge, ctx, this.mListener)

        // If no rendering could be found, just render its children.
        if (rendering === undefined) {
            return <g>
                {ctx.renderChildren(edge)}
                {...junctionPointRenderings}
            </g>
        }
        // Default case. If no child area children or no non-child area children are already rendered within the rendering, add the children by default.
        if (!edge.areChildAreaChildrenRendered) {
            return <g>
                {rendering}
                {ctx.renderChildren(edge)}
                {...junctionPointRenderings}
            </g>
        } else if (!edge.areNonChildAreaChildrenRendered) {
            return <g>
                {rendering}
                {ctx.renderNonChildAreaChildren(edge)}
                {...junctionPointRenderings}
            </g>
        } else {
            return <g>
                {rendering}
                {...junctionPointRenderings}
            </g>
        }
    }
}

function fontDefinition(): VNode {
    // TODO: maybe find a way to only include the font if it is used in the SVG.
    return <style>
        {overpass_regular_style}
        {overpass_mono_regular_style}
    </style>
}<|MERGE_RESOLUTION|>--- conflicted
+++ resolved
@@ -22,16 +22,11 @@
 import { renderConstraints, renderInteractiveLayout } from '@kieler/klighd-interactive/lib/interactive-view';
 import { KlighdInteractiveMouseListener } from '@kieler/klighd-interactive/lib/klighd-interactive-mouselistener';
 import { inject, injectable } from 'inversify';
-<<<<<<< HEAD
-import { IView, RenderingContext, SGraph, SGraphFactory, SGraphView, TYPES } from 'sprotty/lib';
+import { findParentByFeature, isViewport, IView, RenderingContext, SGraph, SGraphFactory, SGraphView, TYPES } from 'sprotty/lib';
+import { DepthMap } from './depth-map';
 import { DISymbol } from './di.symbols';
 import { overpass_mono_regular_style, overpass_regular_style } from './fonts/overpass';
-import { RenderOptionsRegistry, ShowConstraintOption } from './options/render-options-registry';
-=======
-import { findParentByFeature, isViewport, IView, RenderingContext, SGraph, SGraphFactory, SGraphView, TYPES } from 'sprotty/lib';
 import { RenderOptionsRegistry, ShowConstraintOption, UseSmartZoom } from './options/render-options-registry';
-import { DepthMap } from './depth-map';
->>>>>>> ba6c0762
 import { SKGraphModelRenderer } from './skgraph-model-renderer';
 import { SKEdge, SKLabel, SKNode, SKPort } from './skgraph-models';
 import { getJunctionPointRenderings, getRendering } from './views-rendering';
@@ -49,9 +44,7 @@
     render(model: Readonly<SGraph>, context: RenderingContext): VNode {
         const ctx = context as SKGraphModelRenderer
         ctx.renderingDefs = new Map
-<<<<<<< HEAD
         ctx.renderingDefs.set("font", fontDefinition())
-=======
         ctx.renderingOptions = this.renderOptionsRegistry;
 
         const viewport = findParentByFeature(model, isViewport)
@@ -77,7 +70,6 @@
         } else {
             ctx.depthMap = undefined
         }
->>>>>>> ba6c0762
         return super.render(model, context)
     }
 }
