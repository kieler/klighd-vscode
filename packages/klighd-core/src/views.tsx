/*
 * KIELER - Kiel Integrated Environment for Layout Eclipse RichClient
 *
 * http://rtsys.informatik.uni-kiel.de/kieler
 *
 * Copyright 2019-2023 by
 * + Kiel University
 *   + Department of Computer Science
 *     + Real-Time and Embedded Systems Group
 *
 * This program and the accompanying materials are made available under the
 * terms of the Eclipse Public License 2.0 which is available at
 * http://www.eclipse.org/legal/epl-2.0.
 *
 * SPDX-License-Identifier: EPL-2.0
 */
/** @jsx svg */
<<<<<<< HEAD
import { isChildSelected } from '@kieler/klighd-interactive/lib/helper-methods';
import { renderConstraints, renderInteractiveLayout } from '@kieler/klighd-interactive/lib/interactive-view';
import { KlighdInteractiveMouseListener } from '@kieler/klighd-interactive/lib/klighd-interactive-mouselistener';
import { renderRelativeConstraint } from '@kieler/klighd-interactive/lib/layered/layered-relative-constraint-view';
import { inject, injectable } from 'inversify';
import { VNode } from 'snabbdom';
import { findParentByFeature, isViewport, IView, RenderingContext, SGraph, svg } from 'sprotty'; // eslint-disable-line @typescript-eslint/no-unused-vars
import { DepthMap, DetailLevel } from './depth-map';
import { DISymbol } from './di.symbols';
import { overpass_mono_regular_style, overpass_regular_style } from './fonts/overpass';
import { RenderOptionsRegistry, ShowConstraintOption, UseSmartZoom } from './options/render-options-registry';
import { SKGraphModelRenderer } from './skgraph-model-renderer';
import { SKEdge, SKLabel, SKNode, SKPort } from './skgraph-models';
import { getJunctionPointRenderings, getRendering } from './views-rendering';
import { KStyles } from './views-styles';
=======
import { isChildSelected } from '@kieler/klighd-interactive/lib/helper-methods'
import { renderConstraints, renderInteractiveLayout } from '@kieler/klighd-interactive/lib/interactive-view'
import { KlighdInteractiveMouseListener } from '@kieler/klighd-interactive/lib/klighd-interactive-mouselistener'
import { inject, injectable } from 'inversify'
import { VNode } from 'snabbdom'
import {
    findParentByFeature,
    IActionDispatcher,
    isViewport,
    IView,
    RenderingContext,
    SGraphImpl,
    svg, // eslint-disable-line @typescript-eslint/no-unused-vars
    TYPES,
} from 'sprotty'
import { SendModelContextAction } from './actions/actions'
import { DepthMap, DetailLevel } from './depth-map'
import { DISymbol } from './di.symbols'
import { overpassMonoRegularStyle, overpassRegularStyle } from './fonts/overpass'
import { RenderOptionsRegistry, ShowConstraintOption, UseSmartZoom } from './options/render-options-registry'
import { SKGraphModelRenderer } from './skgraph-model-renderer'
import { SKEdge, SKLabel, SKNode, SKPort } from './skgraph-models'
import { getJunctionPointRenderings, getRendering } from './views-rendering'
import { KStyles } from './views-styles'
>>>>>>> c96847b6

/**
 * IView component that turns an SGraph element and its children into a tree of virtual DOM elements.
 * Extends the SGraphView by initializing the context for KGraph rendering.
 */
@injectable()
export class SKGraphView implements IView {
    @inject(KlighdInteractiveMouseListener) mListener: KlighdInteractiveMouseListener

    @inject(DISymbol.RenderOptionsRegistry) renderOptionsRegistry: RenderOptionsRegistry

    @inject(TYPES.IActionDispatcher) private actionDispatcher: IActionDispatcher

    render(model: Readonly<SGraphImpl>, context: RenderingContext): VNode {
        const ctx = context as SKGraphModelRenderer
        this.actionDispatcher.dispatch(SendModelContextAction.create(model, ctx))

        if (!ctx.renderingDefs) {
            // Make sure not to create a new map all the time
            ctx.renderingDefs = new Map()
        }
        ctx.renderingDefs.set('font', fontDefinition())
        ctx.mListener = this.mListener
        ctx.renderOptionsRegistry = this.renderOptionsRegistry

        const viewport = findParentByFeature(model, isViewport)
        if (viewport) {
            ctx.viewport = viewport
        }
        ctx.titleStorage.clear()

        // Add depthMap to context for rendering, when required.
        const smartZoomOption = ctx.renderOptionsRegistry.getValue(UseSmartZoom)

        // Only enable, if option is found.
        const useSmartZoom = smartZoomOption ?? false

        if (useSmartZoom && ctx.targetKind !== 'hidden') {
            ctx.depthMap = DepthMap.getDM()
            if (!ctx.forceRendering && ctx.viewport && ctx.depthMap) {
                ctx.depthMap.updateDetailLevels(ctx.viewport, ctx.renderOptionsRegistry)
            }
        } else {
            ctx.depthMap = undefined
        }

        const transform = `scale(${model.zoom}) translate(${-model.scroll.x},${-model.scroll.y})`
        return (
            <svg class-sprotty-graph={true}>
                <g transform={transform}>{context.renderChildren(model)}</g>
            </svg>
        )
    }
}

/**
 * IView component that translates a KNode and its children into a tree of virtual DOM elements.
 */
@injectable()
export class KNodeView implements IView {
<<<<<<< HEAD

    @inject(KlighdInteractiveMouseListener) mListener: KlighdInteractiveMouseListener

=======
>>>>>>> c96847b6
    render(node: SKNode, context: RenderingContext): VNode | undefined {
        // Add new level to title and position array for correct placement of titles
        const ctx = context as SKGraphModelRenderer

        if (!ctx.forceRendering && ctx.depthMap) {
            const containingRegion = ctx.depthMap.getContainingRegion(node, ctx.viewport, ctx.renderOptionsRegistry)
            if (ctx.depthMap && containingRegion && containingRegion.detail !== DetailLevel.FullDetails) {
                // Make sure this node and its children are not drawn as long as it is not on full details.
                node.areChildAreaChildrenRendered = true
                node.areNonChildAreaChildrenRendered = true
                return undefined
            }
        }

        // reset these properties, if the diagram is drawn a second time
        node.areChildAreaChildrenRendered = false
        node.areNonChildAreaChildrenRendered = false

        const result: VNode[] = []

        const isShadow = node.shadow
        let shadow
        let interactiveNodes
        let interactiveConstraints

        if (isShadow) {
            // Render shadow of the node
<<<<<<< HEAD
            shadow = getRendering(node.data, node, new KStyles, ctx)

            if (this.mListener.relativeConstraintMode) {
                // render visualization for relative constraints
                result.push(renderRelativeConstraint(node.parent as SKNode, node))
            }
        }
        if (isChildSelected(node as SKNode)) {
            if (((node as SKNode).properties['org.eclipse.elk.interactiveLayout']) && ctx.mListener.hasDragged) {
                // Render the visualization for interactive layout
                interactiveNodes = renderInteractiveLayout(node as SKNode, this.mListener.relativeConstraintMode)
=======
            shadow = getRendering(node.data, node, new KStyles(false), ctx)
        }
        if (isChildSelected(node as SKNode)) {
            if ((node as SKNode).properties['org.eclipse.elk.interactiveLayout'] && ctx.mListener.hasDragged) {
                // Render the objects indicating the layer and positions in the graph
                interactiveNodes = renderInteractiveLayout(node as SKNode)
>>>>>>> c96847b6
            }
        }

        // Render nodes and constraint icon. All nodes that are not moved do not have a shadow and have their opacity set to 0.1.
        node.shadow = false
        let rendering
        if (!ctx.mListener.hasDragged || isChildSelected(node.parent as SKNode)) {
            if (node.forbidden) {
                node.opacity = 0.1
            }
            // Node should only be visible if the node is in the same hierarchical level as the moved node or no node is moved at all
            rendering = getRendering(node.data, node, new KStyles(false), ctx)

            if (
                ctx.renderOptionsRegistry.getValue(ShowConstraintOption) &&
                (node.parent as SKNode).properties &&
                (node.parent as SKNode).properties['org.eclipse.elk.interactiveLayout']
            ) {
                // render icon visualizing the set Constraints
                interactiveConstraints = renderConstraints(node)
            }

            // Currently does not work, since it changes the order of teh nodes in the dom.
            // After setting a constraint and deleting it afterwards this leads to the problem that one node is there twice and one is gone
            // until the diagram is again updated.
            // if (node.selected) {
            //     let root = node.parent
            //     while ((root as SKNode).parent) {
            //         root = (root as SKNode).parent
            //     }
            //     new BringToFrontCommand(new BringToFrontAction([node.id])).execute({
            //         root: root as SModelRoot,
            //         modelFactory: this.graphFactory,
            //         duration: 100,
            //         modelChanged: undefined!,
            //         logger: new ConsoleLogger(),
            //         syncer: new AnimationFrameSyncer()

            //     })
            // }
        } else {
            node.opacity = 0.1
            rendering = getRendering(node.data, node, new KStyles(false), ctx)
        }
        node.shadow = isShadow
        node.highlight = false

        if (node.id === '$root') {
            // The root node should not be rendered, only its children should.
            const children = ctx.renderChildren(node)
            // Add all color and shadow definitions put into the context by the child renderings.
            const defs = <defs></defs>
            ctx.renderingDefs.forEach((value: VNode) => {
                ;(defs.children as (string | VNode)[]).push(value)
            })

            result.push(defs)
            if (interactiveNodes) {
                result.push(interactiveNodes)
            }
            result.push(...children)
            const title = ctx.titleStorage.getTitle()
            if (title !== undefined) {
                result.push(title)
            }
            return <g>{...result}</g>
        }

        // Add renderings that are not undefined
        if (shadow !== undefined) {
            result.push(shadow)
        }
        if (rendering !== undefined) {
            result.push(rendering)
        } else {
            const title = ctx.titleStorage.getTitle()
            if (title !== undefined) {
                result.push(title)
            }
            return (
                <g>
                    {title ?? []}
                    {ctx.renderChildren(node)}
                </g>
            )
        }
        if (interactiveNodes) {
            result.push(interactiveNodes)
        }
        if (interactiveConstraints) {
            result.push(interactiveConstraints)
        }
        // Default case. If no child area children or no non-child area children are already rendered within the rendering, add the children by default.
        if (!node.areChildAreaChildrenRendered) {
            result.push(...ctx.renderChildren(node))
        } else if (!node.areNonChildAreaChildrenRendered) {
            result.push(...ctx.renderNonChildAreaChildren(node))
        }
        const title = ctx.titleStorage.getTitle()
        if (title !== undefined) {
            result.push(title)
        }
        return <g>{...result}</g>
    }
}

/**
 * IView component that translates a KPort and its children into a tree of virtual DOM elements.
 */
@injectable()
export class KPortView implements IView {
    render(port: SKPort, context: RenderingContext): VNode | undefined {
        // Add new level to title and position array for correct placement of titles
        const ctx = context as SKGraphModelRenderer

        if (!ctx.forceRendering && ctx.depthMap) {
            const containingRegion = ctx.depthMap.getContainingRegion(port, ctx.viewport, ctx.renderOptionsRegistry)
            if (ctx.depthMap && containingRegion && containingRegion.detail !== DetailLevel.FullDetails) {
                port.areChildAreaChildrenRendered = true
                port.areNonChildAreaChildrenRendered = true
                return undefined
            }
        }

        port.areChildAreaChildrenRendered = false
        port.areNonChildAreaChildrenRendered = false
        const rendering = getRendering(port.data, port, new KStyles(false), ctx)
        // If no rendering could be found, just render its children.
        if (rendering === undefined) {
            const element = (
                <g>
                    {ctx.titleStorage.getTitle() ?? []}
                    {ctx.renderChildren(port)}
                </g>
            )

            return element
        }
        // Default case. If no child area children or no non-child area children are already rendered within the rendering, add the children by default.
        let element: VNode
        if (!port.areChildAreaChildrenRendered) {
            element = (
                <g>
                    {rendering}
                    {ctx.titleStorage.getTitle() ?? []}
                    {ctx.renderChildren(port)}
                </g>
            )
        } else if (!port.areNonChildAreaChildrenRendered) {
            element = (
                <g>
                    {rendering}
                    {ctx.titleStorage.getTitle() ?? []}
                    {ctx.renderNonChildAreaChildren(port)}
                </g>
            )
        } else {
            element = (
                <g>
                    {rendering}
                    {ctx.titleStorage.getTitle() ?? []}
                </g>
            )
        }

        return element
    }
}

/**
 * IView component that translates a KLabel and its children into a tree of virtual DOM elements.
 */
@injectable()
export class KLabelView implements IView {
    render(label: SKLabel, context: RenderingContext): VNode | undefined {
        // Add new level to title and position array for correct placement of titles
        const ctx = context as SKGraphModelRenderer

        if (!ctx.forceRendering && ctx.depthMap) {
            const containingRegion = ctx.depthMap.getContainingRegion(label, ctx.viewport, ctx.renderOptionsRegistry)
            if (ctx.depthMap && containingRegion && containingRegion.detail !== DetailLevel.FullDetails) {
                label.areChildAreaChildrenRendered = true
                label.areNonChildAreaChildrenRendered = true
                return undefined
            }
        }
        label.areChildAreaChildrenRendered = false
        label.areNonChildAreaChildrenRendered = false

        // let parent = label.parent
        if (ctx.mListener.hasDragged) {
            // Nodes that are not on the same hierarchy are less visible.
            label.opacity = 0.1
        }
        const rendering = getRendering(label.data, label, new KStyles(false), ctx)

        // If no rendering could be found, just render its children.
        if (rendering === undefined) {
            const element = (
                <g>
                    {ctx.titleStorage.getTitle() ?? []}
                    {ctx.renderChildren(label)}
                </g>
            )

            return element
        }
        // Default case. If no child area children or no non-child area children are already rendered within the rendering, add the children by default.
        let element: VNode
        if (!label.areChildAreaChildrenRendered) {
            element = (
                <g>
                    {rendering}
                    {ctx.titleStorage.getTitle() ?? []}
                    {ctx.renderChildren(label)}
                </g>
            )
        } else if (!label.areNonChildAreaChildrenRendered) {
            element = (
                <g>
                    {rendering}
                    {ctx.titleStorage.getTitle() ?? []}
                    {ctx.renderNonChildAreaChildren(label)}
                </g>
            )
        } else {
            element = (
                <g>
                    {rendering}
                    {ctx.titleStorage.getTitle() ?? []}
                </g>
            )
        }

        return element
    }
}

/**
 * IView component that translates a KEdge and its children into a tree of virtual DOM elements.
 */
@injectable()
export class KEdgeView implements IView {
    render(edge: SKEdge, context: RenderingContext): VNode | undefined {
        const ctx = context as SKGraphModelRenderer

        if (!ctx.forceRendering && ctx.depthMap) {
            const containingRegion = ctx.depthMap.getContainingRegion(edge, ctx.viewport, ctx.renderOptionsRegistry)
            if (ctx.depthMap && containingRegion && containingRegion.detail !== DetailLevel.FullDetails) {
                edge.areChildAreaChildrenRendered = true
                edge.areNonChildAreaChildrenRendered = true
                return undefined
            }
        }

        edge.areChildAreaChildrenRendered = false
        edge.areNonChildAreaChildrenRendered = false

        const s = edge.source
        const t = edge.target

        // Do not draw edges without a source or target.
        if (s === undefined || t === undefined) {
            return <g />
        }
        // edge should be greyed out if the source or target is moved
        if (s !== undefined && t !== undefined && s instanceof SKNode && t instanceof SKNode) {
            edge.moved = (s.selected || t.selected) && ctx.mListener.hasDragged
        }

        let rendering
        if (!ctx.mListener.hasDragged || isChildSelected(edge.parent as SKNode)) {
            // edge should only be visible if it is in the same hierarchical level as
            // the moved node or no node is moved at all
            rendering = getRendering(edge.data, edge, new KStyles(false), ctx)
        }
        edge.moved = false

        // Also get the renderings for all junction points
        const junctionPointRenderings = getJunctionPointRenderings(edge, ctx)

        // If no rendering could be found, just render its children.
        if (rendering === undefined) {
            return (
                <g>
                    {ctx.renderChildren(edge)}
                    {...junctionPointRenderings}
                </g>
            )
        }
        // Default case. If no child area children or no non-child area children are already rendered within the rendering, add the children by default.
        if (!edge.areChildAreaChildrenRendered) {
            return (
                <g>
                    {rendering}
                    {ctx.renderChildren(edge)}
                    {...junctionPointRenderings}
                </g>
            )
        }
        if (!edge.areNonChildAreaChildrenRendered) {
            return (
                <g>
                    {rendering}
                    {ctx.renderNonChildAreaChildren(edge)}
                    {...junctionPointRenderings}
                </g>
            )
        }
        return (
            <g>
                {rendering}
                {...junctionPointRenderings}
            </g>
        )
    }
}

function fontDefinition(): VNode {
    // TODO: maybe find a way to only include the font if it is used in the SVG.
    return (
        <style>
            {overpassRegularStyle}
            {overpassMonoRegularStyle}
        </style>
    )
}<|MERGE_RESOLUTION|>--- conflicted
+++ resolved
@@ -15,26 +15,10 @@
  * SPDX-License-Identifier: EPL-2.0
  */
 /** @jsx svg */
-<<<<<<< HEAD
-import { isChildSelected } from '@kieler/klighd-interactive/lib/helper-methods';
-import { renderConstraints, renderInteractiveLayout } from '@kieler/klighd-interactive/lib/interactive-view';
-import { KlighdInteractiveMouseListener } from '@kieler/klighd-interactive/lib/klighd-interactive-mouselistener';
-import { renderRelativeConstraint } from '@kieler/klighd-interactive/lib/layered/layered-relative-constraint-view';
-import { inject, injectable } from 'inversify';
-import { VNode } from 'snabbdom';
-import { findParentByFeature, isViewport, IView, RenderingContext, SGraph, svg } from 'sprotty'; // eslint-disable-line @typescript-eslint/no-unused-vars
-import { DepthMap, DetailLevel } from './depth-map';
-import { DISymbol } from './di.symbols';
-import { overpass_mono_regular_style, overpass_regular_style } from './fonts/overpass';
-import { RenderOptionsRegistry, ShowConstraintOption, UseSmartZoom } from './options/render-options-registry';
-import { SKGraphModelRenderer } from './skgraph-model-renderer';
-import { SKEdge, SKLabel, SKNode, SKPort } from './skgraph-models';
-import { getJunctionPointRenderings, getRendering } from './views-rendering';
-import { KStyles } from './views-styles';
-=======
 import { isChildSelected } from '@kieler/klighd-interactive/lib/helper-methods'
 import { renderConstraints, renderInteractiveLayout } from '@kieler/klighd-interactive/lib/interactive-view'
 import { KlighdInteractiveMouseListener } from '@kieler/klighd-interactive/lib/klighd-interactive-mouselistener'
+import { renderRelativeConstraint } from '@kieler/klighd-interactive/lib/layered/layered-relative-constraint-view'
 import { inject, injectable } from 'inversify'
 import { VNode } from 'snabbdom'
 import {
@@ -56,7 +40,6 @@
 import { SKEdge, SKLabel, SKNode, SKPort } from './skgraph-models'
 import { getJunctionPointRenderings, getRendering } from './views-rendering'
 import { KStyles } from './views-styles'
->>>>>>> c96847b6
 
 /**
  * IView component that turns an SGraph element and its children into a tree of virtual DOM elements.
@@ -117,12 +100,9 @@
  */
 @injectable()
 export class KNodeView implements IView {
-<<<<<<< HEAD
 
     @inject(KlighdInteractiveMouseListener) mListener: KlighdInteractiveMouseListener
 
-=======
->>>>>>> c96847b6
     render(node: SKNode, context: RenderingContext): VNode | undefined {
         // Add new level to title and position array for correct placement of titles
         const ctx = context as SKGraphModelRenderer
@@ -150,8 +130,7 @@
 
         if (isShadow) {
             // Render shadow of the node
-<<<<<<< HEAD
-            shadow = getRendering(node.data, node, new KStyles, ctx)
+            shadow = getRendering(node.data, node, new KStyles(false), ctx)
 
             if (this.mListener.relativeConstraintMode) {
                 // render visualization for relative constraints
@@ -159,17 +138,9 @@
             }
         }
         if (isChildSelected(node as SKNode)) {
-            if (((node as SKNode).properties['org.eclipse.elk.interactiveLayout']) && ctx.mListener.hasDragged) {
+            if ((node as SKNode).properties['org.eclipse.elk.interactiveLayout'] && ctx.mListener.hasDragged) {
                 // Render the visualization for interactive layout
                 interactiveNodes = renderInteractiveLayout(node as SKNode, this.mListener.relativeConstraintMode)
-=======
-            shadow = getRendering(node.data, node, new KStyles(false), ctx)
-        }
-        if (isChildSelected(node as SKNode)) {
-            if ((node as SKNode).properties['org.eclipse.elk.interactiveLayout'] && ctx.mListener.hasDragged) {
-                // Render the objects indicating the layer and positions in the graph
-                interactiveNodes = renderInteractiveLayout(node as SKNode)
->>>>>>> c96847b6
             }
         }
 
