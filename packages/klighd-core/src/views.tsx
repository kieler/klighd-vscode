--- conflicted
+++ resolved
@@ -269,13 +269,8 @@
         const rendering = getRendering(port.data, port, new KStyles, ctx)
         // If no rendering could be found, just render its children.
         if (rendering === undefined) {
-<<<<<<< HEAD
             const element =  <g>
                 {ctx.exitTitleScope()}
-=======
-            const element = <g>
-                {ctx.titles.pop() ?? []}
->>>>>>> ee437fee
                 {ctx.renderChildren(port)}
             </g>
 
