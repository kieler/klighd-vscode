/*
 * KIELER - Kiel Integrated Environment for Layout Eclipse RichClient
 *
 * http://rtsys.informatik.uni-kiel.de/kieler
 *
 * Copyright 2019-2024 by
 * + Kiel University
 *   + Department of Computer Science
 *     + Real-Time and Embedded Systems Group
 *
 * This program and the accompanying materials are made available under the
 * terms of the Eclipse Public License 2.0 which is available at
 * http://www.eclipse.org/legal/epl-2.0.
 *
 * SPDX-License-Identifier: EPL-2.0
 */

import { interactiveModule } from '@kieler/klighd-interactive/lib/interactive-module'
import { Container, ContainerModule, interfaces } from 'inversify'
import {
<<<<<<< HEAD
    configureActionHandler, configureModelElement, ConsoleLogger, defaultModule, exportModule, hoverModule, HoverState, HtmlRoot, HtmlRootView, IVNodePostprocessor,
    LogLevel, ModelRendererFactory, modelSourceModule, ModelViewer, MouseTool, overrideViewerOptions, PreRenderedElement, PreRenderedView, RenderingTargetKind, selectModule, SGraph, SGraphFactory, TYPES, updateModule, viewportModule, ViewRegistry
} from 'sprotty';
import actionModule from './actions/actions-module';
import bookmarkModule from './bookmarks/bookmark-module';
import { DISymbol } from './di.symbols';
import diagramPieceModule from './diagram-pieces/diagram-pieces-module';
import { KlighdDiagramServer } from './diagram-server';
import { KlighdHoverMouseListener } from './hover/hover';
import { PopupModelProvider } from './hover/popup-provider';
import { KlighdMouseTool } from './klighd-mouse-tool';
import { KlighdSvgExporter } from './klighd-svg-exporter';
import { KlighdModelViewer } from './model-viewer';
import { ResetPreferencesAction, SetPreferencesAction } from './options/actions';
import { optionsModule } from './options/options-module';
import { PreferencesRegistry } from './preferences-registry';
import { proxyViewModule } from './proxy-view/proxy-view-module';
import { sidebarModule } from './sidebar';
import { SKGraphModelRenderer } from './skgraph-model-renderer';
import { EDGE_TYPE, LABEL_TYPE, NODE_TYPE, PORT_TYPE, SKEdge, SKLabel, SKNode, SKPort } from './skgraph-models';
import { SetSynthesesAction, SetSynthesisAction } from './syntheses/actions';
import { SynthesesRegistry } from './syntheses/syntheses-registry';
import updateDepthMapModule from './update/update-depthmap-module';
import { KEdgeView, KLabelView, KNodeView, KPortView, SKGraphView } from './views';
=======
    configureActionHandler,
    configureModelElement,
    ConsoleLogger,
    defaultModule,
    exportModule,
    hoverModule,
    HoverState,
    HtmlRootImpl,
    HtmlRootView,
    IVNodePostprocessor,
    LogLevel,
    ModelRendererFactory,
    modelSourceModule,
    ModelViewer,
    overrideViewerOptions,
    PreRenderedElementImpl,
    PreRenderedView,
    RenderingTargetKind,
    selectModule,
    SGraphImpl,
    TYPES,
    updateModule,
    viewportModule,
    ViewRegistry,
} from 'sprotty'
import actionModule from './actions/actions-module'
// import bookmarkModule from './bookmarks/bookmark-module';
import { DISymbol } from './di.symbols'
import diagramPieceModule from './diagram-pieces/diagram-pieces-module'
import { KlighdDiagramServer } from './diagram-server'
import { KlighdHoverMouseListener } from './hover/hover'
import { PopupModelProvider } from './hover/popup-provider'
import { KlighdSvgExporter } from './klighd-svg-exporter'
import { KlighdModelViewer } from './model-viewer'
import { ResetPreferencesAction, SetPreferencesAction } from './options/actions'
import { optionsModule } from './options/options-module'
import { PreferencesRegistry } from './preferences-registry'
import { sidebarModule } from './sidebar'
import { SKGraphModelRenderer } from './skgraph-model-renderer'
import { EDGE_TYPE, LABEL_TYPE, NODE_TYPE, PORT_TYPE, SKEdge, SKLabel, SKNode, SKPort } from './skgraph-models'
import { SetSynthesesAction, SetSynthesisAction } from './syntheses/actions'
import { SynthesesRegistry } from './syntheses/syntheses-registry'
import updateDepthMapModule from './update/update-depthmap-module'
import { KEdgeView, KLabelView, KNodeView, KPortView, SKGraphView } from './views'
>>>>>>> 81ba1cde

/**
 * Dependency injection module that adds functionality for diagrams and configures the views for SKGraphElements.
 */
<<<<<<< HEAD
const kGraphDiagramModule = new ContainerModule((bind: interfaces.Bind, unbind: interfaces.Unbind, isBound: interfaces.IsBound, rebind: interfaces.Rebind) => {
    bind(TYPES.ModelSource).to(KlighdDiagramServer).inSingletonScope();
    rebind(TYPES.ILogger).to(ConsoleLogger).inSingletonScope()
    rebind(TYPES.LogLevel).toConstantValue(LogLevel.warn)
    rebind(TYPES.IModelFactory).to(SGraphFactory).inSingletonScope()
    rebind(TYPES.CommandStackOptions).toConstantValue({
        // Override the default animation speed to be 500 ms, as the default value is too quick.
        defaultDuration: 500,
        undoHistoryLimit: 50
    })
    rebind(MouseTool).to(KlighdMouseTool)
    bind(KlighdMouseTool).toSelf().inSingletonScope()
    // This is not necessary, as the default MouseTool binding will get the KlighdMouseTool already.
    // bind(TYPES.IVNodePostprocessor).toService(KlighdMouseTool)
    bind(TYPES.MouseListener).to(KlighdHoverMouseListener)
    bind(TYPES.IPopupModelProvider).to(PopupModelProvider)
    rebind<HoverState>(TYPES.HoverState).toDynamicValue(() => ({
        mouseOverTimer: undefined,
        mouseOutTimer: undefined,
        popupOpen: false,
        previousPopupElement: undefined
    }));
    rebind<ModelRendererFactory>(TYPES.ModelRendererFactory).toFactory<SKGraphModelRenderer>(ctx => {
        return (targetKind: RenderingTargetKind, processors: IVNodePostprocessor[]) => {
            const viewRegistry = ctx.container.get<ViewRegistry>(TYPES.ViewRegistry);
            return new SKGraphModelRenderer(viewRegistry, targetKind, processors);
        };
    });
    // Notes that this rebinds the Service and not the TYPE.ModelViewer intentionally as the type is bound to a dynamic value in Sprotty
    rebind(ModelViewer).to(KlighdModelViewer).inSingletonScope()

=======
const kGraphDiagramModule = new ContainerModule(
    (bind: interfaces.Bind, unbind: interfaces.Unbind, isBound: interfaces.IsBound, rebind: interfaces.Rebind) => {
        bind(TYPES.ModelSource).to(KlighdDiagramServer).inSingletonScope()
        rebind(TYPES.ILogger).to(ConsoleLogger).inSingletonScope()
        rebind(TYPES.LogLevel).toConstantValue(LogLevel.warn)
        rebind(TYPES.CommandStackOptions).toConstantValue({
            // Override the default animation speed to be 500 ms, as the default value is too quick.
            defaultDuration: 500,
            undoHistoryLimit: 50,
        })
        bind(TYPES.MouseListener).to(KlighdHoverMouseListener)
        bind(TYPES.IPopupModelProvider).to(PopupModelProvider)
        rebind<HoverState>(TYPES.HoverState).toDynamicValue(() => ({
            mouseOverTimer: undefined,
            mouseOutTimer: undefined,
            popupOpen: false,
            previousPopupElement: undefined,
        }))
        rebind<ModelRendererFactory>(TYPES.ModelRendererFactory).toFactory<SKGraphModelRenderer>(
            (ctx) => (targetKind: RenderingTargetKind, processors: IVNodePostprocessor[]) => {
                const viewRegistry = ctx.container.get<ViewRegistry>(TYPES.ViewRegistry)
                return new SKGraphModelRenderer(viewRegistry, targetKind, processors)
            }
        )
        // Notes that this rebinds the Service and not the TYPE.ModelViewer intentionally as the type is bound to a dynamic value in Sprotty
        rebind(ModelViewer).to(KlighdModelViewer).inSingletonScope()
>>>>>>> 81ba1cde

        const context = { bind, unbind, isBound, rebind }
        configureModelElement(context, 'html', HtmlRootImpl, HtmlRootView)
        configureModelElement(context, 'pre-rendered', PreRenderedElementImpl, PreRenderedView)
        configureModelElement(context, 'graph', SGraphImpl, SKGraphView)
        configureModelElement(context, NODE_TYPE, SKNode, KNodeView)
        configureModelElement(context, EDGE_TYPE, SKEdge, KEdgeView)
        configureModelElement(context, PORT_TYPE, SKPort, KPortView)
        configureModelElement(context, LABEL_TYPE, SKLabel, KLabelView)

        bind(DISymbol.SynthesesRegistry).to(SynthesesRegistry).inSingletonScope()
        configureActionHandler(context, SetSynthesesAction.KIND, DISymbol.SynthesesRegistry)
        configureActionHandler(context, SetSynthesisAction.KIND, DISymbol.SynthesesRegistry)

        bind(DISymbol.PreferencesRegistry).to(PreferencesRegistry).inSingletonScope()
        configureActionHandler(context, SetPreferencesAction.KIND, DISymbol.PreferencesRegistry)
        configureActionHandler(context, ResetPreferencesAction.KIND, DISymbol.PreferencesRegistry)

        rebind(TYPES.SvgExporter).to(KlighdSvgExporter).inSingletonScope()
    }
)

/**
 * Dependency injection container that bundles all needed sprotty and custom modules to allow SKGraphs to be drawn with sprotty.
 */
export default function createContainer(widgetId: string): Container {
    const container = new Container()
    container.load(
        defaultModule,
        selectModule,
        interactiveModule,
        viewportModule,
        exportModule,
        modelSourceModule,
        updateModule,
        hoverModule,
        // keep the klighd-specific modules at the last positions because of possible binding overrides.
<<<<<<< HEAD
        actionModule, optionsModule, sidebarModule, kGraphDiagramModule, updateDepthMapModule, bookmarkModule, diagramPieceModule, proxyViewModule)
=======
        actionModule,
        optionsModule,
        sidebarModule,
        kGraphDiagramModule,
        updateDepthMapModule,
        /* bookmarkModule, */ diagramPieceModule
    )
    // FIXME: bookmarkModule is currently broken due to wrong usage of Sprotty commands. action handling needs to be reimplemented for this to work.
>>>>>>> 81ba1cde
    overrideViewerOptions(container, {
        needsClientLayout: false,
        needsServerLayout: true,
        baseDiv: widgetId,
        hiddenDiv: `${widgetId}_hidden`,
        // TODO: We should be able to completely deactivate Sprotty's zoom limits to not limit top down layout.
        // This is a workaround to allow quite deep zoom to work for most cases already.
        zoomLimits: {
            min: 0.00000000000001,
            max: 1000000000000000,
        },
    })
    return container
}<|MERGE_RESOLUTION|>--- conflicted
+++ resolved
@@ -18,32 +18,6 @@
 import { interactiveModule } from '@kieler/klighd-interactive/lib/interactive-module'
 import { Container, ContainerModule, interfaces } from 'inversify'
 import {
-<<<<<<< HEAD
-    configureActionHandler, configureModelElement, ConsoleLogger, defaultModule, exportModule, hoverModule, HoverState, HtmlRoot, HtmlRootView, IVNodePostprocessor,
-    LogLevel, ModelRendererFactory, modelSourceModule, ModelViewer, MouseTool, overrideViewerOptions, PreRenderedElement, PreRenderedView, RenderingTargetKind, selectModule, SGraph, SGraphFactory, TYPES, updateModule, viewportModule, ViewRegistry
-} from 'sprotty';
-import actionModule from './actions/actions-module';
-import bookmarkModule from './bookmarks/bookmark-module';
-import { DISymbol } from './di.symbols';
-import diagramPieceModule from './diagram-pieces/diagram-pieces-module';
-import { KlighdDiagramServer } from './diagram-server';
-import { KlighdHoverMouseListener } from './hover/hover';
-import { PopupModelProvider } from './hover/popup-provider';
-import { KlighdMouseTool } from './klighd-mouse-tool';
-import { KlighdSvgExporter } from './klighd-svg-exporter';
-import { KlighdModelViewer } from './model-viewer';
-import { ResetPreferencesAction, SetPreferencesAction } from './options/actions';
-import { optionsModule } from './options/options-module';
-import { PreferencesRegistry } from './preferences-registry';
-import { proxyViewModule } from './proxy-view/proxy-view-module';
-import { sidebarModule } from './sidebar';
-import { SKGraphModelRenderer } from './skgraph-model-renderer';
-import { EDGE_TYPE, LABEL_TYPE, NODE_TYPE, PORT_TYPE, SKEdge, SKLabel, SKNode, SKPort } from './skgraph-models';
-import { SetSynthesesAction, SetSynthesisAction } from './syntheses/actions';
-import { SynthesesRegistry } from './syntheses/syntheses-registry';
-import updateDepthMapModule from './update/update-depthmap-module';
-import { KEdgeView, KLabelView, KNodeView, KPortView, SKGraphView } from './views';
-=======
     configureActionHandler,
     configureModelElement,
     ConsoleLogger,
@@ -58,6 +32,7 @@
     ModelRendererFactory,
     modelSourceModule,
     ModelViewer,
+    MouseTool,
     overrideViewerOptions,
     PreRenderedElementImpl,
     PreRenderedView,
@@ -76,11 +51,13 @@
 import { KlighdDiagramServer } from './diagram-server'
 import { KlighdHoverMouseListener } from './hover/hover'
 import { PopupModelProvider } from './hover/popup-provider'
+import { KlighdMouseTool } from './klighd-mouse-tool'
 import { KlighdSvgExporter } from './klighd-svg-exporter'
 import { KlighdModelViewer } from './model-viewer'
 import { ResetPreferencesAction, SetPreferencesAction } from './options/actions'
 import { optionsModule } from './options/options-module'
 import { PreferencesRegistry } from './preferences-registry'
+import { proxyViewModule } from './proxy-view/proxy-view-module'
 import { sidebarModule } from './sidebar'
 import { SKGraphModelRenderer } from './skgraph-model-renderer'
 import { EDGE_TYPE, LABEL_TYPE, NODE_TYPE, PORT_TYPE, SKEdge, SKLabel, SKNode, SKPort } from './skgraph-models'
@@ -88,44 +65,10 @@
 import { SynthesesRegistry } from './syntheses/syntheses-registry'
 import updateDepthMapModule from './update/update-depthmap-module'
 import { KEdgeView, KLabelView, KNodeView, KPortView, SKGraphView } from './views'
->>>>>>> 81ba1cde
 
 /**
  * Dependency injection module that adds functionality for diagrams and configures the views for SKGraphElements.
  */
-<<<<<<< HEAD
-const kGraphDiagramModule = new ContainerModule((bind: interfaces.Bind, unbind: interfaces.Unbind, isBound: interfaces.IsBound, rebind: interfaces.Rebind) => {
-    bind(TYPES.ModelSource).to(KlighdDiagramServer).inSingletonScope();
-    rebind(TYPES.ILogger).to(ConsoleLogger).inSingletonScope()
-    rebind(TYPES.LogLevel).toConstantValue(LogLevel.warn)
-    rebind(TYPES.IModelFactory).to(SGraphFactory).inSingletonScope()
-    rebind(TYPES.CommandStackOptions).toConstantValue({
-        // Override the default animation speed to be 500 ms, as the default value is too quick.
-        defaultDuration: 500,
-        undoHistoryLimit: 50
-    })
-    rebind(MouseTool).to(KlighdMouseTool)
-    bind(KlighdMouseTool).toSelf().inSingletonScope()
-    // This is not necessary, as the default MouseTool binding will get the KlighdMouseTool already.
-    // bind(TYPES.IVNodePostprocessor).toService(KlighdMouseTool)
-    bind(TYPES.MouseListener).to(KlighdHoverMouseListener)
-    bind(TYPES.IPopupModelProvider).to(PopupModelProvider)
-    rebind<HoverState>(TYPES.HoverState).toDynamicValue(() => ({
-        mouseOverTimer: undefined,
-        mouseOutTimer: undefined,
-        popupOpen: false,
-        previousPopupElement: undefined
-    }));
-    rebind<ModelRendererFactory>(TYPES.ModelRendererFactory).toFactory<SKGraphModelRenderer>(ctx => {
-        return (targetKind: RenderingTargetKind, processors: IVNodePostprocessor[]) => {
-            const viewRegistry = ctx.container.get<ViewRegistry>(TYPES.ViewRegistry);
-            return new SKGraphModelRenderer(viewRegistry, targetKind, processors);
-        };
-    });
-    // Notes that this rebinds the Service and not the TYPE.ModelViewer intentionally as the type is bound to a dynamic value in Sprotty
-    rebind(ModelViewer).to(KlighdModelViewer).inSingletonScope()
-
-=======
 const kGraphDiagramModule = new ContainerModule(
     (bind: interfaces.Bind, unbind: interfaces.Unbind, isBound: interfaces.IsBound, rebind: interfaces.Rebind) => {
         bind(TYPES.ModelSource).to(KlighdDiagramServer).inSingletonScope()
@@ -136,6 +79,8 @@
             defaultDuration: 500,
             undoHistoryLimit: 50,
         })
+        rebind(MouseTool).to(KlighdMouseTool)
+        bind(KlighdMouseTool).toSelf().inSingletonScope()
         bind(TYPES.MouseListener).to(KlighdHoverMouseListener)
         bind(TYPES.IPopupModelProvider).to(PopupModelProvider)
         rebind<HoverState>(TYPES.HoverState).toDynamicValue(() => ({
@@ -152,7 +97,6 @@
         )
         // Notes that this rebinds the Service and not the TYPE.ModelViewer intentionally as the type is bound to a dynamic value in Sprotty
         rebind(ModelViewer).to(KlighdModelViewer).inSingletonScope()
->>>>>>> 81ba1cde
 
         const context = { bind, unbind, isBound, rebind }
         configureModelElement(context, 'html', HtmlRootImpl, HtmlRootView)
@@ -190,18 +134,15 @@
         updateModule,
         hoverModule,
         // keep the klighd-specific modules at the last positions because of possible binding overrides.
-<<<<<<< HEAD
-        actionModule, optionsModule, sidebarModule, kGraphDiagramModule, updateDepthMapModule, bookmarkModule, diagramPieceModule, proxyViewModule)
-=======
         actionModule,
         optionsModule,
         sidebarModule,
         kGraphDiagramModule,
         updateDepthMapModule,
-        /* bookmarkModule, */ diagramPieceModule
+        /* bookmarkModule, */ diagramPieceModule,
+        proxyViewModule
     )
     // FIXME: bookmarkModule is currently broken due to wrong usage of Sprotty commands. action handling needs to be reimplemented for this to work.
->>>>>>> 81ba1cde
     overrideViewerOptions(container, {
         needsClientLayout: false,
         needsServerLayout: true,
