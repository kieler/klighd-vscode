/*
 * KIELER - Kiel Integrated Environment for Layout Eclipse RichClient
 *
 * http://rtsys.informatik.uni-kiel.de/kieler
 *
 * Copyright 2019 by
 * + Kiel University
 *   + Department of Computer Science
 *     + Real-Time and Embedded Systems Group
 *
 * This program and the accompanying materials are made available under the
 * terms of the Eclipse Public License 2.0 which is available at
 * http://www.eclipse.org/legal/epl-2.0.
 *
 * SPDX-License-Identifier: EPL-2.0
 */

import { interactiveModule } from '@kieler/klighd-interactive/lib/interactive-module';
import { Container, ContainerModule, interfaces } from 'inversify';
import {
    configureModelElement, ConsoleLogger, defaultModule, exportModule, hoverModule, HoverState, HtmlRoot, HtmlRootView, IVNodePostprocessor,
    LogLevel, ModelRendererFactory, modelSourceModule, ModelViewer, overrideViewerOptions, PreRenderedElement, PreRenderedView, RenderingTargetKind, selectModule, SGraph, SGraphFactory,
    TYPES, updateModule, viewportModule, ViewRegistry, configureActionHandler
} from 'sprotty/lib';
import actionModule from './actions/actions-module';
import bookmarkModule from './bookmarks/bookmark-module'
import { DISymbol } from './di.symbols';
import diagramPieceModule from './diagram-pieces/diagram-pieces-module';
import { KlighdDiagramServer } from './diagram-server';
import { KlighdHoverMouseListener } from './hover/hover';
import { PopupModelProvider } from './hover/popup-provider';
import { KlighdModelViewer } from './model-viewer';
import { optionsModule } from './options/options-module';
import { PreferencesRegistry, SetPreferencesAction } from './preferences-registry';
import { sidebarModule } from './sidebar';
import { SKGraphModelRenderer } from './skgraph-model-renderer';
import { EDGE_TYPE, LABEL_TYPE, NODE_TYPE, PORT_TYPE, SKEdge, SKLabel, SKNode, SKPort } from './skgraph-models';
import { SetSynthesesAction, SetSynthesisAction } from './syntheses/actions';
import { SynthesesRegistry } from './syntheses/syntheses-registry';
import updateDepthMapModule from './update/update-depthmap-module';
import { KEdgeView, KLabelView, KNodeView, KPortView, SKGraphView } from './views';

/**
 * Dependency injection module that adds functionality for diagrams and configures the views for SKGraphElements.
 */
const kGraphDiagramModule = new ContainerModule((bind: interfaces.Bind, unbind: interfaces.Unbind, isBound: interfaces.IsBound, rebind: interfaces.Rebind) => {
    bind(TYPES.ModelSource).to(KlighdDiagramServer).inSingletonScope();
    rebind(TYPES.ILogger).to(ConsoleLogger).inSingletonScope()
    rebind(TYPES.LogLevel).toConstantValue(LogLevel.warn)
    rebind(TYPES.IModelFactory).to(SGraphFactory).inSingletonScope()
    rebind(TYPES.CommandStackOptions).toConstantValue({
        // Override the default animation speed to be 500 ms, as the default value is too quick.
        defaultDuration: 500,
        undoHistoryLimit: 50
    })
    bind(TYPES.MouseListener).to(KlighdHoverMouseListener)
    bind(TYPES.IPopupModelProvider).to(PopupModelProvider)
    rebind<HoverState>(TYPES.HoverState).toDynamicValue(() => ({
        mouseOverTimer: undefined,
        mouseOutTimer: undefined,
        popupOpen: false,
        previousPopupElement: undefined
    }));
    rebind<ModelRendererFactory>(TYPES.ModelRendererFactory).toFactory<SKGraphModelRenderer>(ctx => {
        return (targetKind: RenderingTargetKind, processors: IVNodePostprocessor[]) => {
            const viewRegistry = ctx.container.get<ViewRegistry>(TYPES.ViewRegistry);
            return new SKGraphModelRenderer(viewRegistry, targetKind, processors);
        };
    });
    // Notes that this rebinds the Service and not the TYPE.ModelViewer intentionally as the type is bound to a dynamic value in Sprotty
    rebind(ModelViewer).to(KlighdModelViewer).inSingletonScope()


    const context = { bind, unbind, isBound, rebind }
    configureModelElement(context, 'html', HtmlRoot, HtmlRootView)
    configureModelElement(context, 'pre-rendered', PreRenderedElement, PreRenderedView)
    configureModelElement(context, 'graph', SGraph, SKGraphView);
    configureModelElement(context, NODE_TYPE, SKNode, KNodeView)
    configureModelElement(context, EDGE_TYPE, SKEdge, KEdgeView)
    configureModelElement(context, PORT_TYPE, SKPort, KPortView)
    configureModelElement(context, LABEL_TYPE, SKLabel, KLabelView)

    bind(DISymbol.SynthesesRegistry).to(SynthesesRegistry).inSingletonScope();
    configureActionHandler(context, SetSynthesesAction.KIND, DISymbol.SynthesesRegistry);
    configureActionHandler(context, SetSynthesisAction.KIND, DISymbol.SynthesesRegistry);

    bind(DISymbol.PreferencesRegistry).to(PreferencesRegistry).inSingletonScope();
    configureActionHandler(context, SetPreferencesAction.KIND, DISymbol.PreferencesRegistry);
})

/**
 * Dependency injection container that bundles all needed sprotty and custom modules to allow SKGraphs to be drawn with sprotty.
 */
export default function createContainer(widgetId: string): Container {
    const container = new Container()
    container.load(defaultModule, selectModule, interactiveModule, viewportModule, exportModule, modelSourceModule, updateModule, hoverModule,
        // keep the klighd-specific modules at the last positions because of possible binding overrides.
<<<<<<< HEAD
        textBoundsModule, actionModule, optionsModule, sidebarModule, kGraphDiagramModule, updateDepthMapModule, bookmarkModule, diagramPieceModule)
=======
        actionModule, optionsModule, sidebarModule, kGraphDiagramModule, updateDepthMapModule, bookmarkModule)
>>>>>>> 76776b08
    overrideViewerOptions(container, {
        needsClientLayout: false,
        needsServerLayout: true,
        baseDiv: widgetId,
        hiddenDiv: widgetId + '_hidden'
    })
    return container
}<|MERGE_RESOLUTION|>--- conflicted
+++ resolved
@@ -95,11 +95,7 @@
     const container = new Container()
     container.load(defaultModule, selectModule, interactiveModule, viewportModule, exportModule, modelSourceModule, updateModule, hoverModule,
         // keep the klighd-specific modules at the last positions because of possible binding overrides.
-<<<<<<< HEAD
-        textBoundsModule, actionModule, optionsModule, sidebarModule, kGraphDiagramModule, updateDepthMapModule, bookmarkModule, diagramPieceModule)
-=======
-        actionModule, optionsModule, sidebarModule, kGraphDiagramModule, updateDepthMapModule, bookmarkModule)
->>>>>>> 76776b08
+        actionModule, optionsModule, sidebarModule, kGraphDiagramModule, updateDepthMapModule, bookmarkModule, diagramPieceModule)
     overrideViewerOptions(container, {
         needsClientLayout: false,
         needsServerLayout: true,
