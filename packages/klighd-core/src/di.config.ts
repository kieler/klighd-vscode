--- conflicted
+++ resolved
@@ -23,6 +23,7 @@
     TYPES, updateModule, viewportModule, ViewRegistry, configureActionHandler
 } from 'sprotty/lib';
 import actionModule from './actions/actions-module';
+import bookmarkModule from './bookmarks/bookmark-module'
 import { DISymbol } from './di.symbols';
 import { KlighdDiagramServer } from './diagram-server';
 import { KlighdHoverMouseListener } from './hover/hover';
@@ -35,13 +36,8 @@
 import { EDGE_TYPE, LABEL_TYPE, NODE_TYPE, PORT_TYPE, SKEdge, SKLabel, SKNode, SKPort } from './skgraph-models';
 import { SetSynthesesAction, SetSynthesisAction } from './syntheses/actions';
 import { SynthesesRegistry } from './syntheses/syntheses-registry';
-<<<<<<< HEAD
-=======
-import textBoundsModule from './textbounds/textbounds-module';
 import updateDepthMapModule from './update/update-depthmap-module';
->>>>>>> ba6c0762
 import { KEdgeView, KLabelView, KNodeView, KPortView, SKGraphView } from './views';
-import bookmarkModule from './bookmarks/bookmark-module'
 
 /**
  * Dependency injection module that adds functionality for diagrams and configures the views for SKGraphElements.
@@ -98,11 +94,7 @@
     const container = new Container()
     container.load(defaultModule, selectModule, interactiveModule, viewportModule, exportModule, modelSourceModule, updateModule, hoverModule,
         // keep the klighd-specific modules at the last positions because of possible binding overrides.
-<<<<<<< HEAD
-        actionModule, optionsModule, sidebarModule, kGraphDiagramModule)
-=======
-        textBoundsModule, actionModule, optionsModule, sidebarModule, kGraphDiagramModule, updateDepthMapModule, bookmarkModule)
->>>>>>> ba6c0762
+        actionModule, optionsModule, sidebarModule, kGraphDiagramModule, updateDepthMapModule, bookmarkModule)
     overrideViewerOptions(container, {
         needsClientLayout: false,
         needsServerLayout: true,
