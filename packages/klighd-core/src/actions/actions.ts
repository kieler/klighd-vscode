--- conflicted
+++ resolved
@@ -16,16 +16,11 @@
  */
 import { inject, injectable } from 'inversify';
 import {
-<<<<<<< HEAD
-    Action, RequestAction, ResponseAction, SModelRootSchema, Match, UpdateModelAction, FitToScreenAction
-} from 'sprotty';
-=======
     Action, CommandExecutionContext, CommandResult, FitToScreenAction, Match, RequestAction,
     ResetCommand, ResponseAction, SModelElementSchema, SModelRoot, SModelRootSchema, TYPES,
     UpdateModelAction,
 } from 'sprotty';
 import { insertSModelElementIntoModel } from '../diagram-pieces/smodel-util';
->>>>>>> 6987158d
 import { KImage } from '../skgraph-models';
 
 /**
