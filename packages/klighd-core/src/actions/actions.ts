/*
 * KIELER - Kiel Integrated Environment for Layout Eclipse RichClient
 *
 * http://rtsys.informatik.uni-kiel.de/kieler
 *
 * Copyright 2019-2022 by
 * + Kiel University
 *   + Department of Computer Science
 *     + Real-Time and Embedded Systems Group
 *
 * This program and the accompanying materials are made available under the
 * terms of the Eclipse Public License 2.0 which is available at
 * http://www.eclipse.org/legal/epl-2.0.
 *
 * SPDX-License-Identifier: EPL-2.0
 */
import {
<<<<<<< HEAD
     CommandExecutionContext, CommandResult, RenderingContext,
    ResetCommand, SGraph, SModelRoot, TYPES,
} from 'sprotty';
import {
    Action, FitToScreenAction, RequestAction, ResponseAction,
    SModelElement
=======
    Action, FitToScreenAction, RequestAction, ResponseAction
>>>>>>> ee437fee
} from "sprotty-protocol";
import { KImage } from '../skgraph-models';

/**
 * Sent from the server to the client to store images in base64 format needed for rendering on the client.
 *
 * @author nre
 */
export interface StoreImagesAction extends Action {
    kind: typeof StoreImagesAction.KIND
    images: Pair<Pair<string, string>, string>[]
}

export namespace StoreImagesAction {
    export const KIND = 'storeImages'

    export function create(images: Pair<Pair<string, string>, string>[]): StoreImagesAction {
        return {
            kind: KIND,
            images,
        }
    }
}

/**
 * A key-value pair matching the interface of org.eclipse.xtext.xbase.lib.Pair
 */
export interface Pair<K, V> {
    k: K
    v: V
}

/**
 * Sent from the server to the client to check if the {@link KImage}s provided in the message are cached or if they need
 * to be sent to the client again.
 */
export interface CheckImagesAction extends RequestAction<CheckedImagesAction> {
    kind: typeof CheckImagesAction.KIND
    images: KImage[]
}

export namespace CheckImagesAction {
    export const KIND = 'checkImages'

    export function create(images: KImage[], requestId = ''): CheckImagesAction {
        return {
            kind: KIND,
            images,
            requestId,
        }
    }
}

/**
 * Sent from the client to the server to inform it whether images need to be sent to the client before accepting the next diagram.
 */
export interface CheckedImagesAction extends ResponseAction {
    kind: typeof CheckedImagesAction.KIND
    notCached: Pair<string, string>[]
}

export namespace CheckedImagesAction {
    export const KIND = 'checkedImages'

    export function create(notCached: Pair<string, string>[], responseId = ''): CheckedImagesAction {
        return {
            kind: KIND,
            notCached,
            responseId,
        }
    }
}

/**
 * Sent from the client to the diagram server to perform a klighd action on the model.
 * Causes the server to update the diagram accordingly to the action.
 */
export interface PerformActionAction extends Action {
    kind: typeof PerformActionAction.KIND
    actionId: string
    kGraphElementId: string
    kRenderingId: string
    revision?: number
}

export namespace PerformActionAction {
    export const KIND = 'performAction'

    export function create(actionId: string, kGraphElementId: string, kRenderingId: string, revision?: number): PerformActionAction {
        return {
            kind: KIND,
            actionId,
            kGraphElementId,
            kRenderingId,
            revision,
        }
    }
}

/**
 * A sprotty action to refresh the layout. Send from client to server.
 */
export interface RefreshLayoutAction extends Action {
    kind: typeof RefreshLayoutAction.KIND
}

export namespace RefreshLayoutAction {
    export const KIND = 'refreshLayout'

    export function create(): RefreshLayoutAction {
        return {
            kind: KIND,
        }
    }
}

/** 
 * Extended {@link FitToScreenAction} that always fits the root element with a padding
 * of 10px. Most of the time this is the wanted behavior in the `klighd-core`.
 */
export type KlighdFitToScreenAction = FitToScreenAction

export namespace KlighdFitToScreenAction {
    export function create( animate?: boolean): FitToScreenAction {
        return {
            kind: FitToScreenAction.KIND,
            elementIds: ["$root"],
            padding: 10,
            animate: animate ?? true
        }
    }
<<<<<<< HEAD
}

/**
 * Sent from client to request a certain piece of the diagram.
 */
export interface RequestDiagramPieceAction extends RequestAction<SetDiagramPieceAction> {
    kind: typeof RequestDiagramPieceAction.KIND
    modelElementId: string
}

export namespace RequestDiagramPieceAction {
    export const KIND = 'requestDiagramPiece'

    export function create(requestId = '', modelElementId: string): RequestDiagramPieceAction {
        return {
            kind: KIND,
            requestId,
            modelElementId,
        }
    }
}

/**
 * Response to {@link RequestDiagramPieceAction}. Contains the requested SModelElement.
 */
export interface SetDiagramPieceAction extends ResponseAction {
    kind: typeof SetDiagramPieceAction.KIND
    diagramPiece: SModelElement
}

export namespace SetDiagramPieceAction {
    export const KIND = 'setDiagramPiece'

    export function create(responseId = "", diagramPiece: SModelElement): SetDiagramPieceAction {
        return {
            kind: KIND,
            responseId,
            diagramPiece,
        }
    }
}

/**
 * Command to trigger re-rendering of diagram when new pieces arrive.
 */
@injectable()
export class SetDiagramPieceCommand extends ResetCommand {
    static readonly KIND: string = 'setDiagramPiece'

    root: SModelRoot

    constructor(@inject(TYPES.Action) protected action: SetDiagramPieceAction) {
        super()
    }

    execute(context: CommandExecutionContext): CommandResult {
        this.root = context.modelFactory.createRoot(context.root)
        insertSModelElementIntoModel(
            this.root, 
            context.modelFactory.createElement(this.action.diagramPiece))
        return {
            model: this.root,
            modelChanged: true,
            cause: this.action
        }
    }

    undo(_context: CommandExecutionContext): SModelRoot {
        return this.root
    }

    redo(_context: CommandExecutionContext): SModelRoot {
        return this.root
    }
}

/** Sent from the view. */
export interface SendModelContextAction extends Action {
    kind: typeof SendModelContextAction.KIND
    model: SGraph
    context: RenderingContext
}

export namespace SendModelContextAction {
    export const KIND = 'sendModelContextAction'

    export function create(model: SGraph, context: RenderingContext): SendModelContextAction {
        return {
            kind: KIND,
            model,
            context
        }
    }
=======
>>>>>>> ee437fee
}<|MERGE_RESOLUTION|>--- conflicted
+++ resolved
@@ -14,17 +14,9 @@
  *
  * SPDX-License-Identifier: EPL-2.0
  */
+import { SGraph } from "sprotty";
 import {
-<<<<<<< HEAD
-     CommandExecutionContext, CommandResult, RenderingContext,
-    ResetCommand, SGraph, SModelRoot, TYPES,
-} from 'sprotty';
-import {
-    Action, FitToScreenAction, RequestAction, ResponseAction,
-    SModelElement
-=======
     Action, FitToScreenAction, RequestAction, ResponseAction
->>>>>>> ee437fee
 } from "sprotty-protocol";
 import { KImage } from '../skgraph-models';
 
@@ -156,81 +148,6 @@
             animate: animate ?? true
         }
     }
-<<<<<<< HEAD
-}
-
-/**
- * Sent from client to request a certain piece of the diagram.
- */
-export interface RequestDiagramPieceAction extends RequestAction<SetDiagramPieceAction> {
-    kind: typeof RequestDiagramPieceAction.KIND
-    modelElementId: string
-}
-
-export namespace RequestDiagramPieceAction {
-    export const KIND = 'requestDiagramPiece'
-
-    export function create(requestId = '', modelElementId: string): RequestDiagramPieceAction {
-        return {
-            kind: KIND,
-            requestId,
-            modelElementId,
-        }
-    }
-}
-
-/**
- * Response to {@link RequestDiagramPieceAction}. Contains the requested SModelElement.
- */
-export interface SetDiagramPieceAction extends ResponseAction {
-    kind: typeof SetDiagramPieceAction.KIND
-    diagramPiece: SModelElement
-}
-
-export namespace SetDiagramPieceAction {
-    export const KIND = 'setDiagramPiece'
-
-    export function create(responseId = "", diagramPiece: SModelElement): SetDiagramPieceAction {
-        return {
-            kind: KIND,
-            responseId,
-            diagramPiece,
-        }
-    }
-}
-
-/**
- * Command to trigger re-rendering of diagram when new pieces arrive.
- */
-@injectable()
-export class SetDiagramPieceCommand extends ResetCommand {
-    static readonly KIND: string = 'setDiagramPiece'
-
-    root: SModelRoot
-
-    constructor(@inject(TYPES.Action) protected action: SetDiagramPieceAction) {
-        super()
-    }
-
-    execute(context: CommandExecutionContext): CommandResult {
-        this.root = context.modelFactory.createRoot(context.root)
-        insertSModelElementIntoModel(
-            this.root, 
-            context.modelFactory.createElement(this.action.diagramPiece))
-        return {
-            model: this.root,
-            modelChanged: true,
-            cause: this.action
-        }
-    }
-
-    undo(_context: CommandExecutionContext): SModelRoot {
-        return this.root
-    }
-
-    redo(_context: CommandExecutionContext): SModelRoot {
-        return this.root
-    }
 }
 
 /** Sent from the view. */
@@ -250,6 +167,4 @@
             context
         }
     }
-=======
->>>>>>> ee437fee
 }