--- conflicted
+++ resolved
@@ -14,11 +14,7 @@
  *
  * SPDX-License-Identifier: EPL-2.0
  */
-<<<<<<< HEAD
-import { SGraph } from "sprotty";
-=======
-import { ExportSvgAction, RequestExportSvgAction } from "sprotty";
->>>>>>> 7ee72455
+import { ExportSvgAction, RequestExportSvgAction, SGraph } from "sprotty";
 import {
     Action, FitToScreenAction, generateRequestId, RequestAction, ResponseAction
 } from "sprotty-protocol";
@@ -155,7 +151,6 @@
     }
 }
 
-<<<<<<< HEAD
 /** Contains the model and RenderingContext to be sent from the view to where it's needed. */
 export interface SendModelContextAction extends Action {
     kind: typeof SendModelContextAction.KIND
@@ -172,7 +167,8 @@
             model,
             context
         }
-=======
+    }
+}
 
 /** 
  * Extended {@link RequestExportSvgAction} to create a request action of a {@link KlighdExportSvgAction}.
@@ -204,6 +200,5 @@
             responseId: requestId,
             uri
         };
->>>>>>> 7ee72455
     }
 }