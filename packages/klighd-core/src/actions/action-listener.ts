/*
 * KIELER - Kiel Integrated Environment for Layout Eclipse RichClient
 *
 * http://rtsys.informatik.uni-kiel.de/kieler
 *
 * Copyright 2018-2023 by
 * + Kiel University
 *   + Department of Computer Science
 *     + Real-Time and Embedded Systems Group
 *
 * This program and the accompanying materials are made available under the
 * terms of the Eclipse Public License 2.0 which is available at
 * http://www.eclipse.org/legal/epl-2.0.
 *
 * SPDX-License-Identifier: EPL-2.0
 */
<<<<<<< HEAD
import { SKGraphElement } from '@kieler/klighd-interactive/lib/constraint-classes';
import { MouseListener, SModelElement } from 'sprotty';
import { Action } from "sprotty-protocol";
import { KAction, ModifierState, Trigger, isSKGraphElement } from '../skgraph-models';
import { findRendering, getSemanticElement } from '../skgraph-utils';
import { PerformActionAction } from './actions';
=======
import { MouseListener, SModelElementImpl } from 'sprotty'
import { Action } from 'sprotty-protocol'
import { KAction, ModifierState, SKGraphElement, Trigger } from '../skgraph-models'
import { findRendering, getSemanticElement } from '../skgraph-utils'
import { PerformActionAction } from './actions'
/* global MouseEvent, WheelEvent */
>>>>>>> 81ba1cde

/**
 * Mouse listener handling KLighD actions that can be defined on SKGraphElements in the model.
 */
export class ActionListener extends MouseListener {
    mouseMoved = false

    doubleClick(target: SModelElementImpl, event: WheelEvent): (Action | Promise<Action>)[] {
        // Ignore the event if the top level graph element is clicked, as that is not a SKGraphElement.
        if (target.type !== 'graph') {
            return ActionListener.actions(target as SKGraphElement, event, event.type)
        }
        return []
    }

    mouseDown(): (Action | Promise<Action>)[] {
        this.mouseMoved = false
        return []
    }

    mouseMove(): (Action | Promise<Action>)[] {
        this.mouseMoved = true
        return []
    }

    mouseUp(target: SModelElementImpl, event: MouseEvent): (Action | Promise<Action>)[] {
        // counts as a click if the mouse has not moved since the last mouseDown event.
        if (!this.mouseMoved && isSKGraphElement(target)) {
            return ActionListener.actions(target, event, 'click')
        }
        return []
    }

    /**
     * Returns the actions defined on the target SKGraphElement that should be performed with the given event.
     * @param target The SKGraphElement under the mouse when this event is issued.
     * @param event The MouseEvent that triggered this listener.
     * @param eventType The event type of the event (e.g. 'dblclk', 'clk', etc.).
     */
    static actions(target: SKGraphElement, event: MouseEvent, eventType: string): (Action | Promise<Action>)[] {
        const actions: Action[] = []
        // Look up the ID of the semantic element that was clicked.
        const semanticElement = getSemanticElement(target, event.target, true)
        if (semanticElement === undefined) {
            return actions
        }

        // Search the actions in the target element.
        const kActions = this.findActions(target, semanticElement)

        if (kActions === undefined) {
            return actions
        }
        // For each kAction, return an ActionAction if the event matches the event in the kAction.
<<<<<<< HEAD
        kActions.forEach(action => {
            if (this.modifierStateMatches(action.altPressed, event.altKey)
                && this.modifierStateMatches(action.ctrlCmdPressed, event.ctrlKey)
                && this.modifierStateMatches(action.shiftPressed, event.shiftKey)
                && this.eventsMatch(event, eventType, action.trigger)) {
                actions.push(PerformActionAction.create(action.actionId, target.id, semanticElement.id, target.root.revision))
=======
        kActions.forEach((action) => {
            if (
                this.modifierStateMatches(action.altPressed, event.altKey) &&
                this.modifierStateMatches(action.ctrlCmdPressed, event.ctrlKey) &&
                this.modifierStateMatches(action.shiftPressed, event.shiftKey) &&
                this.eventsMatch(event, eventType, action.trigger)
            ) {
                actions.push(
                    PerformActionAction.create(action.actionId, target.id, semanticElementId, target.root.revision)
                )
>>>>>>> 81ba1cde
            }
        })
        return actions
    }

    /**
     * Finds the actions defined in the SKGraphElement in its rendering with the given ID.
     * @param element The SKGraphElement to look in.
     * @param svgElement The SVG rendering representation with a rendering ID to match the actions against.
     */
    static findActions(element: SKGraphElement, svgElement: SVGElement): KAction[] {
        const rendering = findRendering(element, svgElement)
        if (rendering) {
            return rendering.actions
        }
        return []
    }

    /**
     * Returns if the acutal pressed state of a key matches the expected modifier state of any action.
     * @param state The modifier state to match against.
     * @param pressed The actual key pressed value.
     */
    static modifierStateMatches(state: ModifierState, pressed: boolean): boolean {
        switch (state) {
            case ModifierState.DONT_CARE: {
                return true
            }
            case ModifierState.NOT_PRESSED: {
                return !pressed
            }
            case ModifierState.PRESSED: {
                return pressed
            }
            default: {
                console.error('error in action-listener.ts, unexpected ModifierState in switch')
                return false
            }
        }
    }

    /**
     * Returns true if the event type and button match the trigger.
     * @param event The MouseEvent to check.
     * @param eventType The eventType of that MouseEvent
     * @param trigger The trigger to check against.
     */
    static eventsMatch(event: MouseEvent, eventType: string, trigger: Trigger): boolean {
        switch (trigger) {
            case Trigger.SINGLECLICK: {
                return eventType === 'click' && event.button === 0
            }
            case Trigger.DOUBLECLICK: {
                return eventType === 'dblclick' && event.button === 0
            }
            case Trigger.SINGLE_OR_MULTICLICK: {
                return (eventType === 'click' || eventType === 'dblclick') && event.button === 0
            }
            case Trigger.MIDDLE_SINGLECLICK: {
                return eventType === 'click' && event.button === 1
            }
            case Trigger.MIDDLE_DOUBLECLICK: {
                return eventType === 'dblclick' && event.button === 1
            }
            case Trigger.MIDDLE_SINGLE_OR_MULTICLICK: {
                return (eventType === 'click' || eventType === 'dblclick') && event.button === 1
            }
            default: {
                console.error('error in action-listener.ts, unexpected Trigger in switch')
                return false
            }
        }
    }
}<|MERGE_RESOLUTION|>--- conflicted
+++ resolved
@@ -14,21 +14,13 @@
  *
  * SPDX-License-Identifier: EPL-2.0
  */
-<<<<<<< HEAD
-import { SKGraphElement } from '@kieler/klighd-interactive/lib/constraint-classes';
-import { MouseListener, SModelElement } from 'sprotty';
-import { Action } from "sprotty-protocol";
-import { KAction, ModifierState, Trigger, isSKGraphElement } from '../skgraph-models';
-import { findRendering, getSemanticElement } from '../skgraph-utils';
-import { PerformActionAction } from './actions';
-=======
+import { SKGraphElement } from '@kieler/klighd-interactive/lib/constraint-classes'
 import { MouseListener, SModelElementImpl } from 'sprotty'
 import { Action } from 'sprotty-protocol'
-import { KAction, ModifierState, SKGraphElement, Trigger } from '../skgraph-models'
+import { KAction, ModifierState, Trigger, isSKGraphElement } from '../skgraph-models'
 import { findRendering, getSemanticElement } from '../skgraph-utils'
 import { PerformActionAction } from './actions'
-/* global MouseEvent, WheelEvent */
->>>>>>> 81ba1cde
+/* global MouseEvent, SVGElement, WheelEvent */
 
 /**
  * Mouse listener handling KLighD actions that can be defined on SKGraphElements in the model.
@@ -83,14 +75,6 @@
             return actions
         }
         // For each kAction, return an ActionAction if the event matches the event in the kAction.
-<<<<<<< HEAD
-        kActions.forEach(action => {
-            if (this.modifierStateMatches(action.altPressed, event.altKey)
-                && this.modifierStateMatches(action.ctrlCmdPressed, event.ctrlKey)
-                && this.modifierStateMatches(action.shiftPressed, event.shiftKey)
-                && this.eventsMatch(event, eventType, action.trigger)) {
-                actions.push(PerformActionAction.create(action.actionId, target.id, semanticElement.id, target.root.revision))
-=======
         kActions.forEach((action) => {
             if (
                 this.modifierStateMatches(action.altPressed, event.altKey) &&
@@ -99,9 +83,8 @@
                 this.eventsMatch(event, eventType, action.trigger)
             ) {
                 actions.push(
-                    PerformActionAction.create(action.actionId, target.id, semanticElementId, target.root.revision)
+                    PerformActionAction.create(action.actionId, target.id, semanticElement.id, target.root.revision)
                 )
->>>>>>> 81ba1cde
             }
         })
         return actions
