/*
 * KIELER - Kiel Integrated Environment for Layout Eclipse RichClient
 *
 * http://rtsys.informatik.uni-kiel.de/kieler
 *
 * Copyright 2020-2023 by
 * + Kiel University
 *   + Department of Computer Science
 *     + Real-Time and Embedded Systems Group
 *
 * This program and the accompanying materials are made available under the
 * terms of the Eclipse Public License 2.0 which is available at
 * http://www.eclipse.org/legal/epl-2.0.
 *
 * SPDX-License-Identifier: EPL-2.0
 */

<<<<<<< HEAD
import { SKGraphElement } from '@kieler/klighd-interactive/lib/constraint-classes';
import { KlighdInteractiveMouseListener } from '@kieler/klighd-interactive/lib/klighd-interactive-mouselistener';
import { VNode } from 'snabbdom';
import { IVNodePostprocessor, ModelRenderer, RenderingTargetKind, SModelElement, SParentElement, ViewRegistry } from 'sprotty';
import { Viewport } from 'sprotty-protocol';
import { DepthMap } from './depth-map';
import { RenderOptionsRegistry } from './options/render-options-registry';
import { EDGE_TYPE, KRenderingLibrary, LABEL_TYPE, NODE_TYPE, PORT_TYPE } from './skgraph-models';
import { TitleStorage } from './titles/title-storage';
=======
import { KlighdInteractiveMouseListener } from '@kieler/klighd-interactive/lib/klighd-interactive-mouselistener'
import { VNode } from 'snabbdom'
import {
    IVNodePostprocessor,
    ModelRenderer,
    RenderingTargetKind,
    SModelElementImpl,
    SParentElementImpl,
    ViewRegistry,
} from 'sprotty'
import { Viewport } from 'sprotty-protocol'
import { DepthMap } from './depth-map'
import { RenderOptionsRegistry } from './options/render-options-registry'
import { KRenderingLibrary, EDGE_TYPE, LABEL_TYPE, NODE_TYPE, PORT_TYPE, SKGraphElement } from './skgraph-models'
import { TitleStorage } from './titles/title-storage'
>>>>>>> 81ba1cde

/**
 * Contains additional data and functionality needed for the rendering of SKGraphs.
 */
export class SKGraphModelRenderer extends ModelRenderer {
    constructor(
        readonly viewRegistry: ViewRegistry,
        readonly targetKind: RenderingTargetKind,
        postprocessors: IVNodePostprocessor[]
    ) {
        super(viewRegistry, targetKind, postprocessors)
    }

    /**
     * Map for all bounds related to KRenderingRefs, mapped by their rendering ID.
     */
    boundsMap: Record<string, unknown>

    /**
     * Map for all decoration data (bounds and rotation of decorators) related to KRenderingRefs, mapped by their rendering ID.
     */
    decorationMap: Record<string, unknown>

    depthMap?: DepthMap

    /**
     * Access to the rendering library, expected to be defined on the root graph element.
     */
    kRenderingLibrary?: KRenderingLibrary

    mListener: KlighdInteractiveMouseListener

    renderingDefs: Map<string, VNode>

    renderOptionsRegistry: RenderOptionsRegistry

    /**
     * Storage for the title renderings
     */
    titleStorage: TitleStorage = new TitleStorage()

    viewport: Viewport
<<<<<<< HEAD
    /** Used to force rendering independant of the depthMap. Needed by the proxy-view. */
    forceRendering = false;
=======
>>>>>>> 81ba1cde

    /**
     * Renders all children of the SKGraph that should be rendered within the child area of the element.
     *
     * @param element The element to render the children from.
     */
    renderChildAreaChildren(element: Readonly<SParentElementImpl> & SKGraphElement): VNode[] {
        element.areChildAreaChildrenRendered = true
        return element.children
            .filter((child) => child.type === NODE_TYPE || child.type === EDGE_TYPE)
            .map((child): VNode | undefined => this.renderElement(child))
            .filter((vnode) => vnode !== undefined) as VNode[]
    }

    /**
     * Renders all children of the SKGraph that should be rendered outside of the child area of the element.
     *
     * @param element The element to render the children from.
     */
    renderNonChildAreaChildren(element: Readonly<SParentElementImpl> & SKGraphElement): VNode[] {
        element.areNonChildAreaChildrenRendered = true
        return element.children
            .filter((child) => child.type === PORT_TYPE || child.type === LABEL_TYPE)
            .map((child): VNode | undefined => this.renderElement(child))
            .filter((vnode) => vnode !== undefined) as VNode[]
    }

    /** Renders an element forcefully, i.e. independant of the depthMap. */
    forceRenderElement(element: SKGraphElement): VNode | undefined {
        const prevForceRendering = this.forceRendering;
        this.forceRendering = true;
        const vnode = this.renderElement(element);
        this.forceRendering = prevForceRendering;
        return vnode;
    }
    
    /** @inheritdoc */
    renderElement(element: Readonly<SModelElementImpl>): VNode | undefined {
        this.titleStorage.decendToChild()
        const node = super.renderElement(element)
        this.titleStorage.ascendToParent()
        return node
    }
}<|MERGE_RESOLUTION|>--- conflicted
+++ resolved
@@ -15,17 +15,7 @@
  * SPDX-License-Identifier: EPL-2.0
  */
 
-<<<<<<< HEAD
-import { SKGraphElement } from '@kieler/klighd-interactive/lib/constraint-classes';
-import { KlighdInteractiveMouseListener } from '@kieler/klighd-interactive/lib/klighd-interactive-mouselistener';
-import { VNode } from 'snabbdom';
-import { IVNodePostprocessor, ModelRenderer, RenderingTargetKind, SModelElement, SParentElement, ViewRegistry } from 'sprotty';
-import { Viewport } from 'sprotty-protocol';
-import { DepthMap } from './depth-map';
-import { RenderOptionsRegistry } from './options/render-options-registry';
-import { EDGE_TYPE, KRenderingLibrary, LABEL_TYPE, NODE_TYPE, PORT_TYPE } from './skgraph-models';
-import { TitleStorage } from './titles/title-storage';
-=======
+import { SKGraphElement } from '@kieler/klighd-interactive/lib/constraint-classes'
 import { KlighdInteractiveMouseListener } from '@kieler/klighd-interactive/lib/klighd-interactive-mouselistener'
 import { VNode } from 'snabbdom'
 import {
@@ -39,9 +29,8 @@
 import { Viewport } from 'sprotty-protocol'
 import { DepthMap } from './depth-map'
 import { RenderOptionsRegistry } from './options/render-options-registry'
-import { KRenderingLibrary, EDGE_TYPE, LABEL_TYPE, NODE_TYPE, PORT_TYPE, SKGraphElement } from './skgraph-models'
+import { EDGE_TYPE, KRenderingLibrary, LABEL_TYPE, NODE_TYPE, PORT_TYPE } from './skgraph-models'
 import { TitleStorage } from './titles/title-storage'
->>>>>>> 81ba1cde
 
 /**
  * Contains additional data and functionality needed for the rendering of SKGraphs.
@@ -84,11 +73,9 @@
     titleStorage: TitleStorage = new TitleStorage()
 
     viewport: Viewport
-<<<<<<< HEAD
+
     /** Used to force rendering independant of the depthMap. Needed by the proxy-view. */
-    forceRendering = false;
-=======
->>>>>>> 81ba1cde
+    forceRendering = false
 
     /**
      * Renders all children of the SKGraph that should be rendered within the child area of the element.
@@ -118,13 +105,13 @@
 
     /** Renders an element forcefully, i.e. independant of the depthMap. */
     forceRenderElement(element: SKGraphElement): VNode | undefined {
-        const prevForceRendering = this.forceRendering;
-        this.forceRendering = true;
-        const vnode = this.renderElement(element);
-        this.forceRendering = prevForceRendering;
-        return vnode;
+        const prevForceRendering = this.forceRendering
+        this.forceRendering = true
+        const vnode = this.renderElement(element)
+        this.forceRendering = prevForceRendering
+        return vnode
     }
-    
+
     /** @inheritdoc */
     renderElement(element: Readonly<SModelElementImpl>): VNode | undefined {
         this.titleStorage.decendToChild()
