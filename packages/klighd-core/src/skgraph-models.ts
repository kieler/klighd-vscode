--- conflicted
+++ resolved
@@ -74,6 +74,7 @@
             || (feature === moveFeature && (this.parent as SKNode).properties && (this.parent as SKNode).properties['org.eclipse.elk.interactiveLayout'] as boolean)
             || feature === popupFeature
     }
+    properties: Record<string, unknown>
 
     /**
      * calculate the rendered bounds of the node
@@ -217,18 +218,7 @@
     // not in the original java model, but is included in messages to remove the need to call '[Grid]?PlacementUtil.evaluate[Grid|Area|Point]Placement'
     // and similar methods on client side for every rendering
 
-<<<<<<< HEAD
-    /**
-     * Whether the server pre-determined this KRendering to be the title of a node or not.
-     */
-    isNodeTitle?: boolean
-    /**
-     * The unique identifier of this rendering.
-     */
-    renderingId: string
-=======
     properties: Record<string, unknown>
->>>>>>> ee437fee
 }
 
 /**
