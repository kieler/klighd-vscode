/*
 * KIELER - Kiel Integrated Environment for Layout Eclipse RichClient
 *
 * http://rtsys.informatik.uni-kiel.de/kieler
 *
 * Copyright 2019-2024 by
 * + Kiel University
 *   + Department of Computer Science
 *     + Real-Time and Embedded Systems Group
 *
 * This program and the accompanying materials are made available under the
 * terms of the Eclipse Public License 2.0 which is available at
 * http://www.eclipse.org/legal/epl-2.0.
 *
 * SPDX-License-Identifier: EPL-2.0
 */

<<<<<<< HEAD
import { KEdge, KGraphData, KNode, SKGraphElement } from '@kieler/klighd-interactive/lib/constraint-classes';
import { RGBColor, RectangularPort, SLabel, SModelElement, boundsFeature, moveFeature, popupFeature, selectFeature } from 'sprotty';
import { Bounds, Point } from 'sprotty-protocol';
=======
import { KEdge, KGraphData, KGraphElement, KNode } from '@kieler/klighd-interactive/lib/constraint-classes'
import {
    boundsFeature,
    moveFeature,
    popupFeature,
    RectangularPort,
    RGBColor,
    selectFeature,
    SLabelImpl,
    SModelElementImpl,
} from 'sprotty'
import { Bounds, Point } from 'sprotty-protocol'

/**
 * This is the superclass of all elements of a graph such as nodes, edges, ports,
 * and labels. A graph element may contain an arbitrary number of additional
 * data instances.
 * Represents the Sprotty version of its java counterpart in KLighD.
 */
export interface SKGraphElement extends KGraphElement {
    properties: Record<string, unknown>
}
>>>>>>> 81ba1cde

export const NODE_TYPE = 'node'
export const EDGE_TYPE = 'edge'
export const PORT_TYPE = 'port'
export const LABEL_TYPE = 'label'

/**
 * Represents the Sprotty version of its java counterpart in KLighD.
 */
export class SKNode extends KNode {
    hasFeature(feature: symbol): boolean {
        return (
            feature === selectFeature ||
            (feature === moveFeature &&
                (this.parent as SKNode).properties &&
                ((this.parent as SKNode).properties['org.eclipse.elk.interactiveLayout'] as boolean)) ||
            feature === popupFeature
        )
    }
}

/**
 * Represents the Sprotty version of its java counterpart in KLighD.
 */
export class SKPort extends RectangularPort implements SKGraphElement {
    trace?: string

    data: KGraphData[]

    areChildAreaChildrenRendered = false

    areNonChildAreaChildrenRendered = false

    hasFeature(feature: symbol): boolean {
        return feature === selectFeature || feature === popupFeature
    }

    properties: Record<string, unknown>
}

/**
 * Represents the Sprotty version of its java counterpart in KLighD.
 */
export class SKLabel extends SLabelImpl implements SKGraphElement {
    trace?: string

    data: KGraphData[]

    areChildAreaChildrenRendered = false

    areNonChildAreaChildrenRendered = false

    hasFeature(feature: symbol): boolean {
        // The boundsFeature here is additionally needed because bounds of labels need to be
        // estimated during the estimateTextBounds action.
        return feature === selectFeature || feature === boundsFeature || feature === popupFeature
    }

    properties: Record<string, unknown>
}

/**
 * Represents the Sprotty version of its java counterpart in KLighD.
 */
export class SKEdge extends KEdge {
    hasFeature(feature: symbol): boolean {
        return feature === selectFeature || feature === popupFeature
    }

    properties: Record<string, unknown>
}

/**
 * Element to define styles without attaching them to a specific rendering.
 * Represents its java counterpart in KLighD.
 */
export interface KStyleHolder {
    id: string
    styles: KStyle[]
}

/**
 * Abstract class to define members of a shapeType.
 * Represents its java counterpart in KLighD.
 */
export interface KRendering extends KGraphData, KStyleHolder {
    actions: KAction[]

    properties: Record<string, unknown>

    /** If this rendering is used as a clip rendering. Will not be set in the model and is to be used during rendering only. */
    isClipRendering?: boolean
}

/**
 * Define a child area inside of a rendering to force children being placed inside the defined area.
 * Represents its java counterpart in KLighD.
 */
export type KChildArea = KRendering

/**
 * KRendering that can have Children.
 * Represents its java counterpart in KLighD.
 */
export interface KContainerRendering extends KRendering {
    children: KRendering[]
}

/**
 * Draws an arc. Needs the startingAngle of the arc (0° = rightmost vertical line) on an ellipse and the angle the arc should cover (counterclockwise on the same ellipse).
 * Represents its java counterpart in KLighD.
 */
export interface KArc extends KContainerRendering {
    startAngle: number
    arcAngle: number
    arcType: Arc
    test: KPosition
}

/**
 * Represents its java counterpart in KLighD.
 */
export interface KCustomRendering extends KContainerRendering {
    className: string
    bundleName: string
    figureObject: Record<string, unknown>
}

/**
 * Define an ellipse shape that fits inside the space defined (a) by the node it is attached to or (b) by the placementData that is attached to the rendering.
 * Represents its java counterpart in KLighD.
 */
export type KEllipse = KContainerRendering

/**
 * Use an image instead of defining the renderings completely by yourself.
 * Represents its java counterpart in KLighD.
 */
export interface KImage extends KContainerRendering {
    bundleName: string
    imagePath: string
    imageObject: Record<string, unknown>
    clipShape: KRendering
}

/**
 * Creates a polyline between two or more points.
 * Represents its java counterpart in KLighD.
 */
export interface KPolyline extends KContainerRendering {
    points: KPosition[]
    junctionPointRendering: KRendering
}

/**
 * Creates a polygon based on a list of points. The polygon is a closed figure (last point = first point) even when not defined explicitly.
 * Represents its java counterpart in KLighD.
 */
export type KPolygon = KPolyline

/**
 * A polyline with rounded corners at its bendpoints.
 * Represents its java counterpart in KLighD.
 */
export interface KRoundedBendsPolyline extends KPolyline {
    bendRadius: number
}

/**
 * Creates a rounded edge.
 * Represents its java counterpart in KLighD.
 */
export type KSpline = KPolyline

/**
 * Define a rectangle by adding the topLeft and bottomRight coordinates.
 * Represents its java counterpart in KLighD.
 */
export type KRectangle = KContainerRendering

/**
 * The rounded rectangle is used to create a rectangle with rounded corners. Corner width and height need to be passed in order to define the style of the corners.
 * Represents its java counterpart in KLighD.
 */
export interface KRoundedRectangle extends KContainerRendering {
    cornerWidth: number
    cornerHeight: number
}

/**
 * References an already defined rendering to make redefining unnecessary.
 * Represents its java counterpart in KLighD.
 */
export interface KRenderingRef extends KRendering {
    rendering: KRendering
}

/**
 * Display text. Text can be positioned by adding Horizontal or VerticalAlignment and can be clipped if there is not enough space to display all of it without overlapping other
 * elements.
 * Represents its java counterpart in KLighD.
 */
export interface KText extends KRendering {
    text: string
    cursorSelectable: boolean
    editable: boolean
}

/**
 * Instances of this class may be employed in @see KGraphElement for accommodating
 * @see KRendering that are shared by multiple other @see KGraphElement
 * and referenced by means of @see KRenderingRef .<br>
 * A @see KRenderingRef can only represent a KRendering that is listed in the library here.
 * Represents its java counterpart in KLighD.
 */
export interface KRenderingLibrary extends KGraphData {
    renderings: KStyleHolder[]
}

/**
 * Performs action (ID) on event (@see Trigger ).
 * Represents its java counterpart in KLighD.
 */
export interface KAction {
    actionId: string
    trigger: Trigger
    altPressed: ModifierState
    ctrlCmdPressed: ModifierState
    shiftPressed: ModifierState
}

/**
 * The state of a modifier that it has to be in in order for some action to be performed.
 */
export enum ModifierState {
    DONT_CARE = 0,
    PRESSED = 1,
    NOT_PRESSED = 2,
}

/**
 * The literals mirror the constants java.awt.geom.Arc2D#OPEN, java.awt.geom.Arc2D#CHORD, and java.awt.geom.Arc2D#PIE.
 * This is to be leveraged in implementation, so be careful while modifying this enumeration.
 * Represents its java counterpart in KLighD.
 */
export enum Arc {
    /**
     * Plain arc without any closing line connection from end to beginning.
     */
    OPEN = 0,
    /**
     * Arc with a straight closing line connection from end to beginning via the arc's center.
     */
    CHORD = 1,
    /**
     * Arc with a straight closing line connection from end to beginning.
     */
    PIE = 2,
}

/*
 * Used to set an absolute Position of a single point by defining x and y coordinates of this point relative to the parent.
 * The position can be set with absolute values or relative to the parent dimensions.
 * Represents its java counterpart in KLighD.
 */
export interface KPosition {
    x: KXPosition // TODO: has <?> in java
    y: KYPosition
}

/**
 * Define an x-position by setting absolute and relative position respective to a parent rendering.
 * Both parameters are always included in the calculation of the resulting position. See Subtypes for formula.
 * Can overlap the parent by setting negative values.
 * Represents its java counterpart in KLighD.
 */
export interface KXPosition {
    type: string
    absolute: number
    relative: number
}

/**
 * Defines a position starting at the leftmost point of the parent rendering.
 * pos = (L+absolute) + (R-L)*relative = (R-absolute) - widthOfParent*relative
 * Represents its java counterpart in KLighD.
 */
export type KLeftPosition = KXPosition

/**
 * Defines a position starting at the rightmost point R of the parent rendering.
 * pos = (R-absolute) - (R-L)*relative = (R-absolute) - widthOfParent*relative
 * Represents its java counterpart in KLighD.
 */
export type KRightPosition = KXPosition

/**
 * Define an y-position by setting absolute and relative position respective to a parent rendering.
 * Both parameters are always included in the calculation of the resulting position. See Subtypes for formula.
 * Can overlap the parent by setting negative values.
 * Represents its java counterpart in KLighD.
 */
export interface KYPosition {
    type: string
    absolute: number
    relative: number
}

/**
 * Defines a position starting at the highest point H of the parent rendering.
 * pos = (H+absolute) + (B-H)*relative
 * pos = (H+absolute) + heightOfParent*relative
 * Represents its java counterpart in KLighD.
 */
export type KTopPosition = KYPosition

/**
 * Defines a position starting at the bottom point B of the parent rendering.
 * pos = (B-absolute) - (B-H-absolute)*relative
 * pos = (B-absolute) - heightOfParent*relative
 * Represents its java counterpart in KLighD.
 */
export type KBottomPosition = KYPosition

/**
 * Represents its java counterpart in KLighD.
 */
export enum HorizontalAlignment {
    LEFT = 0,
    CENTER = 1,
    RIGHT = 2,
}

/**
 * Represents its java counterpart in KLighD.
 */
export enum VerticalAlignment {
    TOP = 0,
    CENTER = 1,
    BOTTOM = 2,
}

/**
 * Trigger presets to determine when to execute actions.
 * Represents its java counterpart in KLighD.
 */
export enum Trigger {
    /**
     * Fires on a left button's single click.
     * Note: Corresponding actions are not fired on the first click of a double, tripple, ... click.
     * Thus, triggering the actions is delayed by the system wide double click period for assuring the absence of subsequent clicks.
     * TODO: check if this is also true on the client!
     */
    SINGLECLICK = 0,
    /**
     * Fires on left button's double (and more) click(s).
     */
    DOUBLECLICK = 1,
    /**
     * Fires on left button's first click regardless if more clicks follow within the system wide double click period.
     */
    SINGLE_OR_MULTICLICK = 2,
    /**
     * Fires on middle button's single click.
     * Note: Corresponding actions are not fired on the first click of a double, tripple, ... click.
     * Thus, triggering the actions is delayed by the system wide double click period for assuring the absence of subsequent clicks.
     */
    MIDDLE_SINGLECLICK = 3,
    /**
     * Fires on middle button's double (and more) click(s).
     */
    MIDDLE_DOUBLECLICK = 4,
    /**
     * Fires on middle button's first click regardless if more clicks follow within the system wide double click period.
     */
    MIDDLE_SINGLE_OR_MULTICLICK = 5,
}

/**
 * Adds additional StyleInformation to a rendering.
 * Can be set to propagate to children to make redefining styles unnecessary.
 * Represents its java counterpart in KLighD.
 */
export interface KStyle {
    type: string
    propagateToChildren: boolean
    modifierId?: string
    selection: boolean
}

/**
 * Defines the alphaChannel and Color of an Object.
 * Represents its java counterpart in KLighD.
 */
export interface KColoring extends KStyle {
    color: RGBColor
    alpha: number
    targetColor?: RGBColor
    targetAlpha?: number
    gradientAngle: number
}

/**
 * Defines the BackgroundColor and its alphaChannel of a rendering.
 * Represents its java counterpart in KLighD.
 */
export type KBackground = KColoring

/**
 * Defines the ForegroundColor and its alphaChannel of a rendering.
 * Represents its java counterpart in KLighD.
 */
export type KForeground = KColoring

/**
 * FontStyle to determine whether to draw it bold or not.
 * Represents its java counterpart in KLighD.
 */
export interface KFontBold extends KStyle {
    bold: boolean
}

/**
 * FontStyle to determine whether to draw it italic or not.
 * Represents its java counterpart in KLighD.
 */
export interface KFontItalic extends KStyle {
    italic: boolean
}

/**
 * FontStyle to determine a desired font.
 * Represents its java counterpart in KLighD.
 */
export interface KFontName extends KStyle {
    name: string
}

/**
 * FontStyle to determine the size of the font.
 * Represents its java counterpart in KLighD.
 */
export interface KFontSize extends KStyle {
    size: number
    scaleWithZoom: boolean
}

/**
 * Represents its java counterpart in KLighD.
 */
export interface KHorizontalAlignment extends KStyle {
    horizontalAlignment: HorizontalAlignment
}

/**
 * Defines whether an object is visible or not.
 * Represents its java counterpart in KLighD.
 */
export interface KInvisibility extends KStyle {
    invisible: boolean
}

/**
 * Implements different line ending styles.
 * Represents its java counterpart in KLighD.
 */
export interface KLineCap extends KStyle {
    lineCap: LineCap
}

/**
 * Represents its java counterpart in KLighD.
 */
export interface KLineJoin extends KStyle {
    lineJoin: LineJoin
    miterLimit: number
}

/**
 * Defines the line style of a rendering by setting one of the available values of the LineStyle enumeration.
 * 'dashPattern' and 'dashOffset' are evaluated if and only if the literal 'CUSTOM' is chosen.
 * Represents its java counterpart in KLighD.
 */
export interface KLineStyle extends KStyle {
    lineStyle: LineStyle
    dashPattern?: number[]
    dashOffset: number
}

/**
 * Specifies a lineWidth for a rendering.
 * Represents its java counterpart in KLighD.
 */
export interface KLineWidth extends KStyle {
    lineWidth: number
}

/**
 * Specifies the (clockwise) rotation of the corresponding KRendering.
 * Represents its java counterpart in KLighD.
 */
export interface KRotation extends KStyle {
    rotation: number
    rotationAnchor: KPosition
}

/**
 * Represents its java counterpart in KLighD.
 */
export interface KShadow extends KStyle {
    xOffset: number
    yOffset: number
    blur: number
    color: RGBColor
}

/**
 * Special KStyle allowing to reference the styles of another KRendering or KStyleHolder in general.
 * Represents its java counterpart in KLighD.
 */
export interface KStyleRef extends KStyle {
    styleHolder: KStyleHolder
    // referencedTypes: Class<KStyle>
}

/**
 * FontStyle to add a strikeout to an text element.
 * Represents its java counterpart in KLighD.
 */
export interface KTextStrikeout extends KStyle {
    struckOut: boolean
    color: RGBColor
}

/**
 * FontStyle to add an underline to an text element.
 * Represents its java counterpart in KLighD.
 */
export interface KTextUnderline extends KStyle {
    underline: Underline
    color: RGBColor
}

/**
 * Represents its java counterpart in KLighD.
 */
export interface KVerticalAlignment extends KStyle {
    verticalAlignment: VerticalAlignment
}

/**
 * LineCapStyles analog to SWT LineCapStyles.
 * Represents its java counterpart in KLighD.
 */
export enum LineCap {
    CAP_FLAT = 0,
    CAP_ROUND = 1,
    CAP_SQUARE = 2,
}

/**
 * Represents its java counterpart in KLighD.
 */
export enum LineJoin {
    JOIN_MITER = 0,
    JOIN_ROUND = 1,
    JOIN_BEVEL = 2,
}

/**
 * LineStyles analog to SWT LineStyles.
 * Represents its java counterpart in KLighD.
 */
export enum LineStyle {
    SOLID = 0,
    DASH = 1,
    DOT = 2,
    DASHDOT = 3,
    DASHDOTDOT = 4,
    CUSTOM = 5,
}

/**
 * The style of an underline. Analog to SWT Underline.
 * Represents its java counterpart in KLighD.
 */
export enum Underline {
    NONE = 0,
    SINGLE = 1,
    DOUBLE = 2,
    ERROR = 3,
    SQUIGGLE = 4,
    LINK = 5,
}

/**
 * A data holder class for the result of evaluating a decorator.
 * Represents its java counterpart in KLighD.
 */
export interface Decoration {
    origin: Point
    bounds: Bounds
    rotation: number
}

// ----------- Rendering Class names ----------- //
export const K_RENDERING_REF = 'KRenderingRefImpl'
export const K_RENDERING_LIBRARY = 'KRenderingLibraryImpl'
export const K_CHILD_AREA = 'KChildAreaImpl'
export const K_CONTAINER_RENDERING = 'KContainerRenderingImpl'
export const K_ARC = 'KArcImpl'
export const K_CUSTOM_RENDERING = 'KCustomRenderingImpl'
export const K_ELLIPSE = 'KEllipseImpl'
export const K_IMAGE = 'KImageImpl'
export const K_POLYLINE = 'KPolylineImpl'
export const K_POLYGON = 'KPolygonImpl'
export const K_ROUNDED_BENDS_POLYLINE = 'KRoundedBendsPolylineImpl'
export const K_SPLINE = 'KSplineImpl'
export const K_RECTANGLE = 'KRectangleImpl'
export const K_ROUNDED_RECTANGLE = 'KRoundedRectangleImpl'
export const K_TEXT = 'KTextImpl'

/**
 * Returns if the given parameter is a KRendering.
 * instanceof cannot be used, because every rendering received by the server is typed as KGraphData and the real type can only be inferred using the type attribute.
 * @param test The potential KRendering.
 */
export function isRendering(test: KGraphData): test is KRendering {
    const { type } = test
    return (
        type === K_RENDERING_REF ||
        type === K_CHILD_AREA ||
        type === K_CONTAINER_RENDERING ||
        type === K_ARC ||
        type === K_CUSTOM_RENDERING ||
        type === K_ELLIPSE ||
        type === K_IMAGE ||
        type === K_POLYLINE ||
        type === K_POLYGON ||
        type === K_ROUNDED_BENDS_POLYLINE ||
        type === K_SPLINE ||
        type === K_RECTANGLE ||
        type === K_ROUNDED_RECTANGLE ||
        type === K_TEXT
    )
}

/**
 * Returns if the given parameter is a KContainerRendering.
 * @param test The potential KContainerRendering.
 */
export function isContainerRendering(test: KGraphData): test is KContainerRendering {
    const { type } = test
    return (
        type === K_CONTAINER_RENDERING ||
        type === K_ARC ||
        type === K_CUSTOM_RENDERING ||
        type === K_ELLIPSE ||
        type === K_IMAGE ||
        type === K_POLYLINE ||
        type === K_POLYGON ||
        type === K_ROUNDED_BENDS_POLYLINE ||
        type === K_SPLINE ||
        type === K_RECTANGLE ||
        type === K_ROUNDED_RECTANGLE
    )
}

/**
 * Returns if the given parameter is a KPolyline.
 * @param test The potential KPolyline.
 */
export function isPolyline(test: KGraphData): test is KPolyline {
    const { type } = test
    return type === K_POLYLINE || type === K_POLYGON || type === K_ROUNDED_BENDS_POLYLINE || type === K_SPLINE
}

/**
 * Returns if the given parameter is a KText.
 * @param test The potential KText
 */
export function isKText(test: KGraphData): test is KText {
    const { type } = test
    return type === K_TEXT
}

/**
 * Returns if the given parameter is an SKGraphElement.
 * @param test The potential SKGraphElement.
 */
export function isSKGraphElement(test: unknown): test is SKGraphElement {
    return (
        test instanceof SModelElementImpl &&
        (test as any).areChildAreaChildrenRendered !== undefined &&
        (test as any).areNonChildAreaChildrenRendered !== undefined &&
        (test as any).opacity !== undefined &&
        (test as any).data !== undefined
    )
}<|MERGE_RESOLUTION|>--- conflicted
+++ resolved
@@ -15,12 +15,7 @@
  * SPDX-License-Identifier: EPL-2.0
  */
 
-<<<<<<< HEAD
-import { KEdge, KGraphData, KNode, SKGraphElement } from '@kieler/klighd-interactive/lib/constraint-classes';
-import { RGBColor, RectangularPort, SLabel, SModelElement, boundsFeature, moveFeature, popupFeature, selectFeature } from 'sprotty';
-import { Bounds, Point } from 'sprotty-protocol';
-=======
-import { KEdge, KGraphData, KGraphElement, KNode } from '@kieler/klighd-interactive/lib/constraint-classes'
+import { KEdge, KGraphData, KNode, SKGraphElement } from '@kieler/klighd-interactive/lib/constraint-classes'
 import {
     boundsFeature,
     moveFeature,
@@ -32,17 +27,6 @@
     SModelElementImpl,
 } from 'sprotty'
 import { Bounds, Point } from 'sprotty-protocol'
-
-/**
- * This is the superclass of all elements of a graph such as nodes, edges, ports,
- * and labels. A graph element may contain an arbitrary number of additional
- * data instances.
- * Represents the Sprotty version of its java counterpart in KLighD.
- */
-export interface SKGraphElement extends KGraphElement {
-    properties: Record<string, unknown>
-}
->>>>>>> 81ba1cde
 
 export const NODE_TYPE = 'node'
 export const EDGE_TYPE = 'edge'
