/*
 * KIELER - Kiel Integrated Environment for Layout Eclipse RichClient
 *
 * http://rtsys.informatik.uni-kiel.de/kieler
 *
 * Copyright 2021-2025 by
 * + Kiel University
 *   + Department of Computer Science
 *     + Real-Time and Embedded Systems Group
 *
 * This program and the accompanying materials are made available under the
 * terms of the Eclipse Public License 2.0 which is available at
 * http://www.eclipse.org/legal/epl-2.0.
 *
 * SPDX-License-Identifier: EPL-2.0
 */

import { saveAs } from 'file-saver'
import { RefreshDiagramAction } from '@kieler/klighd-interactive/lib/actions'
import {
    DeleteInLayerPredecessorOfConstraintAction,
    DeleteInLayerSuccessorOfConstraintAction,
    DeleteLayerConstraintAction,
    DeletePositionConstraintAction,
    DeleteRelativeConstraintsAction,
    DeleteStaticConstraintAction,
    SetInLayerPredecessorOfConstraintAction,
    SetInLayerSuccessorOfConstraintAction,
    SetLayerConstraintAction,
    SetPositionConstraintAction,
    SetStaticConstraintAction,
} from '@kieler/klighd-interactive/lib/layered/actions'
import {
    RectPackDeletePositionConstraintAction,
    RectPackSetPositionConstraintAction,
    SetAspectRatioAction,
} from '@kieler/klighd-interactive/lib/rect-packing/actions'
import { TreeSetPositionConstraintAction } from '@kieler/klighd-interactive/lib/tree/actions'
import { inject, injectable, optional } from 'inversify'
import { ActionHandlerRegistry, DiagramServerProxy, ICommand, SwitchEditModeAction, TYPES } from 'sprotty'
import {
    Action,
    ActionMessage,
    ComputedBoundsAction,
    BringToFrontAction,
    findElement,
    generateRequestId,
    IModelLayoutEngine,
    RequestModelAction,
    GetViewportAction,
    RequestPopupModelAction,
    SelectAction,
    SetModelAction,
    SetPopupModelAction,
    SModelRoot,
    UpdateModelAction,
    ViewportResult,
} from 'sprotty-protocol'
import {
    ChangeColorThemeAction,
    CheckedImagesAction,
    CheckImagesAction,
    ClientColorPreferencesAction,
    ColorThemeKind,
    KlighdExportSvgAction,
    KlighdFitToScreenAction,
    Pair,
    PerformActionAction,
    RefreshLayoutAction,
    StoreImagesAction,
} from './actions/actions'
import { GoToBookmarkAction } from './bookmarks/bookmark'
import { BookmarkRegistry } from './bookmarks/bookmark-registry'
import { DISymbol } from './di.symbols'
import { RequestDiagramPieceAction, SetDiagramPieceAction } from './diagram-pieces/actions'
import {
    GridDiagramPieceRequestManager,
    IDiagramPieceRequestManager,
} from './diagram-pieces/diagram-piece-request-manager'
import { RequestKlighdPopupModelAction } from './hover/hover'
import { PopupModelProvider } from './hover/popup-provider'
import { RenderOptionsRegistry, ResizeToFit } from './options/render-options-registry'
import { ClientLayoutOption, IncrementalDiagramGeneratorOption, PreferencesRegistry } from './preferences-registry'
import { Connection, ServiceTypes, SessionStorage } from './services'
import { SetSynthesisAction } from './syntheses/actions'
/* global document, getComputedStyle */

/**
 * This class extends {@link DiagramServerProxy} to handle different `klighd-core` specific
 * actions and forward them to the server is required.
 */
@injectable()
export class KlighdDiagramServer extends DiagramServerProxy {
    /** Generic connection to the server used to send and receive actions. */
    private _connection: Connection

    childrenToRequestQueue: IDiagramPieceRequestManager = new GridDiagramPieceRequestManager()
    // childrenToRequestQueue: IDiagramPieceRequestManager = new QueueDiagramPieceRequestManager

    @inject(ServiceTypes.SessionStorage) private sessionStorage: SessionStorage

    @inject(TYPES.IPopupModelProvider) private popupModelProvider: PopupModelProvider

    @inject(DISymbol.PreferencesRegistry) private preferencesRegistry: PreferencesRegistry

    @inject(DISymbol.RenderOptionsRegistry) @optional() private renderOptionsRegistry: RenderOptionsRegistry

    @inject(DISymbol.BookmarkRegistry) @optional() private bookmarkRegistry: BookmarkRegistry

    @inject(TYPES.IModelLayoutEngine) @optional() protected layoutEngine?: IModelLayoutEngine

    constructor(@inject(ServiceTypes.Connection) connection: Connection) {
        super()
        this._connection = connection
        connection.onMessageReceived(this.messageReceived.bind(this))
    }

    protected sendMessage(message: ActionMessage): void {
        this._connection.sendMessage(message)
    }

    messageReceived(message: ActionMessage): void {
        super.messageReceived(message)
<<<<<<< HEAD

        const wasDiagramModelUpdated =
            message.action.kind === SetModelCommand.KIND || message.action.kind === UpdateModelAction.KIND
        if (wasDiagramModelUpdated) {
            console.log(`${Date.now()}: Client[KlighdDiagramServer]: received SetModel/UpdateModel.`)
=======
        if (message.action.kind === SetModelAction.KIND || message.action.kind === UpdateModelAction.KIND) {
>>>>>>> a7e964c2
            if (this.preferencesRegistry.getValue(IncrementalDiagramGeneratorOption)) {
                // After model is received request first piece.

                // TODO: Here some state aware process should handle requesting pieces
                //       This needs to be initialized here, probably also do this stuff
                //       with commands
                // get root diagram piece
                this.childrenToRequestQueue.reset()
                this.actionDispatcher.dispatch(RequestDiagramPieceAction.create(generateRequestId(), '$root'))
            }
            if (this.bookmarkRegistry && this.bookmarkRegistry.initialBookmark) {
                this.actionDispatcher.dispatch(GoToBookmarkAction.create(this.bookmarkRegistry.initialBookmark))
            } else if (this.renderOptionsRegistry && this.renderOptionsRegistry.getValue(ResizeToFit)) {
                this.actionDispatcher.dispatch(KlighdFitToScreenAction.create(true))
            }
            console.log(`${Date.now()}: Client[KlighdDiagramServer]: finished handling SetModel/UpdateModel.`)
        } else if (message.action.kind === SetDiagramPieceAction.KIND) {
            // add any children of the requested piece as stubs into queue
            if ((message.action as SetDiagramPieceAction).diagramPiece.children !== undefined) {
                const children = (message.action as SetDiagramPieceAction).diagramPiece.children!
                children.forEach((element) => {
                    // FIXME: not all types of children should be added here, edges for example are already
                    //        complete as they can't have any own children
                    this.childrenToRequestQueue.enqueue(
                        (message.action as SetDiagramPieceAction).diagramPiece.id,
                        element
                    )
                })
            }
            if (this.childrenToRequestQueue.front() !== undefined) {
                // get viewport
                this.actionDispatcher.dispatch(GetViewportAction.create())
            }
        }
    }

    handleLocally(action: Action): boolean {
        // In contrast to the name, this should return true, if the actions should be
        // sent to the server. Don't know what the Sprotty folks where thinking when they named it...
        switch (action.kind) {
            case ClientColorPreferencesAction.KIND:
                return true
            case ChangeColorThemeAction.KIND:
                return false
            case PerformActionAction.KIND:
                return true
            case RefreshDiagramAction.KIND:
                return true
            case RefreshLayoutAction.KIND:
                return true
            case RequestDiagramPieceAction.KIND:
                return true
            case SetSynthesisAction.KIND:
                return true
            case KlighdExportSvgAction.KIND:
                return this.handleExportSvgAction(action as KlighdExportSvgAction)
            default:
            // Do nothing.
        }
        return super.handleLocally(action)
    }

    protected handleExportSvgAction(action: KlighdExportSvgAction): boolean {
        const blob = new Blob([action.svg], { type: 'text/plain;charset=utf-8' })
        const fileName = action.uri.split('/').pop()
        let name = 'diagram'
        if (fileName) {
            // Get file name
            ;[name] = fileName.split('.')
        }
        saveAs(blob, `${name}.svg`)
        return false
    }

    initialize(registry: ActionHandlerRegistry): void {
        super.initialize(registry)

        // Register the KLighD specific new actions.
        registry.register(BringToFrontAction.KIND, this)
        registry.register(CheckImagesAction.KIND, this)
        registry.register(CheckedImagesAction.KIND, this)
        registry.register(ClientColorPreferencesAction.KIND, this)
        registry.register(ChangeColorThemeAction.KIND, this)
        registry.register(DeleteLayerConstraintAction.KIND, this)
        registry.register(DeletePositionConstraintAction.KIND, this)
        registry.register(DeleteStaticConstraintAction.KIND, this)
        registry.register(DeleteRelativeConstraintsAction.KIND, this)
        registry.register(DeleteInLayerPredecessorOfConstraintAction.KIND, this)
        registry.register(DeleteInLayerSuccessorOfConstraintAction.KIND, this)
        registry.register(PerformActionAction.KIND, this)
        registry.register(RectPackSetPositionConstraintAction.KIND, this)
        registry.register(RectPackDeletePositionConstraintAction.KIND, this)
        registry.register(RefreshDiagramAction.KIND, this)
        registry.register(RefreshLayoutAction.KIND, this)
        registry.register(RequestPopupModelAction.KIND, this)
        registry.register(RequestDiagramPieceAction.KIND, this)
        registry.register(SetAspectRatioAction.KIND, this)
        registry.register(SetLayerConstraintAction.KIND, this)
        registry.register(SetPositionConstraintAction.KIND, this)
        registry.register(SetStaticConstraintAction.KIND, this)
        registry.register(SetInLayerPredecessorOfConstraintAction.KIND, this)
        registry.register(SetInLayerSuccessorOfConstraintAction.KIND, this)
        registry.register(SetSynthesisAction.KIND, this)
        registry.register(StoreImagesAction.KIND, this)
        registry.register(SwitchEditModeAction.KIND, this)
        registry.register(SelectAction.KIND, this)
        registry.register(SetDiagramPieceAction.KIND, this)
        registry.register(TreeSetPositionConstraintAction.KIND, this)
        registry.register(ViewportResult.KIND, this)
    }

    handle(action: Action): void | ICommand | Action {
        if (action.kind === BringToFrontAction.KIND || action.kind === SwitchEditModeAction.KIND) {
            // Actions that should be ignored and not further handled by this diagram server
            return
        }

        if (action.kind === CheckImagesAction.KIND) {
            this.handleCheckImages(action as CheckImagesAction)
        } else if (action.kind === ChangeColorThemeAction.KIND) {
            this.handleChangeColorTheme((action as ChangeColorThemeAction).themeKind)
        } else if (action.kind === StoreImagesAction.KIND) {
            this.handleStoreImages(action as StoreImagesAction)
        } else if (action.kind === RequestPopupModelAction.KIND) {
            // Handle RequestPopupModelAction if they are modified RequestKlighdPopupModelAction.
            // Other PopupModel requests are simply ignored.
            if (RequestKlighdPopupModelAction.isThisAction(action))
                this.handleRequestKlighdPopupModel(action as RequestKlighdPopupModelAction)
        } else if (action.kind === RequestDiagramPieceAction.KIND) {
            this.handleRequestDiagramPiece(action as RequestDiagramPieceAction)
        } else if (action.kind === ViewportResult.KIND) {
            this.handleViewportResult(action as ViewportResult)
        } else {
            super.handle(action)
        }
    }

    handleCheckImages(action: CheckImagesAction): void {
        // check in local storage, if these images are already stored. If not, send back a request for those images.
        const notCached: Pair<string, string>[] = []
        for (const image of (action as CheckImagesAction).images) {
            const id = KlighdDiagramServer.imageToSessionStorageString(image.bundleName, image.imagePath)
            // "URI" as bundle name implies that the image path is a URI that should be resolved locally.
            if (!this.sessionStorage.getItem(id) && image.bundleName !== 'URI') {
                notCached.push({ k: image.bundleName, v: image.imagePath })
            }
        }
        this.actionDispatcher.dispatch(CheckedImagesAction.create(notCached))
    }

    handleChangeColorTheme(kind: ColorThemeKind): void {
        if (getComputedStyle === undefined) return
        this.actionDispatcher.dispatch(
            ClientColorPreferencesAction.create({
                kind,
                foreground: getComputedStyle(document.documentElement).getPropertyValue('--vscode-editor-foreground'),
                background: getComputedStyle(document.documentElement).getPropertyValue('--vscode-editor-background'),
                highlight: getComputedStyle(document.documentElement).getPropertyValue('--vscode-focusBorder'),
            })
        )
    }

    handleStoreImages(action: StoreImagesAction): void {
        // Put the new images in session storage.
        for (const imagePair of (action as StoreImagesAction).images) {
            const imageIdentifier = imagePair.k
            const id = KlighdDiagramServer.imageToSessionStorageString(imageIdentifier.k, imageIdentifier.v)
            const imageString = imagePair.v
            this.sessionStorage.setItem(id, imageString)
        }
    }

    /**
     * Converts the representation of the image data into a single string for identification in sessionStorage.
     *
     * @param bundleName The bundle name of the image.
     * @param imagePath The image path of the image.
     */
    private static imageToSessionStorageString(bundleName: string, imagePath: string) {
        return `${bundleName}:${imagePath}`
    }

    /**
     * Handles Popup Requests because the action requires the currentRoot,
     * which is stored as a protected property in the super class.
     */
    handleRequestKlighdPopupModel(action: RequestKlighdPopupModelAction): boolean {
        const element = findElement(this.currentRoot, action.elementId)
        if (element) {
            const model = this.popupModelProvider.getPopupModel(action, element)

            if (model) {
                this.actionDispatcher.dispatch(SetPopupModelAction.create(model))
            }
        }
        return false
    }

    // Super class behavior, except taking the needsClientLayout preference into account instead of the client option.
    override handleRequestModel(action: RequestModelAction): boolean {
        const needsClientLayout = !!this.preferencesRegistry.getValue(ClientLayoutOption)
        const needsServerLayout = !needsClientLayout

        const newOptions = {
            needsClientLayout,
            needsServerLayout,
            ...action.options,
        }
        const newAction = {
            ...action,
            options: newOptions,
        }
        this.forwardToServer(newAction)
        return false
    }

    // Behavior adapted from the super class and modified to the behavior of the DiagramServer to allow this proxy to the Java diagram server to still be able to perform the layout locally.
    handleComputedBounds(action: ComputedBoundsAction): boolean {
        if (!this.preferencesRegistry.getValue(ClientLayoutOption)) {
            return false
        }
        const root = this.currentRoot
        this.computedBoundsApplicator.apply(root, action)
        this.doSubmitModel(root, root.type === this.lastSubmittedModelType, action)
        return false
    }

    // Behavior taken from the DiagramServer to allow this proxy to the Java diagram server to still be able to perform the layout locally.
    private async doSubmitModel(newRoot: SModelRoot, update: boolean, cause?: Action): Promise<void> {
        if (this.layoutEngine) {
            newRoot = await this.layoutEngine.layout(newRoot)
        }
        const modelType = newRoot.type
        if (cause && cause.kind === RequestModelAction.KIND) {
            const { requestId } = cause as RequestModelAction
            const response = SetModelAction.create(newRoot, requestId)
            this.actionDispatcher.dispatch(response)
        } else if (update && modelType === this.lastSubmittedModelType) {
            this.actionDispatcher.dispatch(UpdateModelAction.create(newRoot))
        } else {
            this.actionDispatcher.dispatch(SetModelAction.create(newRoot))
        }
        this.lastSubmittedModelType = modelType
    }

    handleRequestDiagramPiece(action: RequestDiagramPieceAction): void {
        this.forwardToServer(action)
    }

    handleViewportResult(action: ViewportResult): void {
        this.childrenToRequestQueue.setViewport(action)
        const child = this.childrenToRequestQueue.dequeue()!
        this.actionDispatcher.dispatch(RequestDiagramPieceAction.create(generateRequestId(), child.id))
    }
}<|MERGE_RESOLUTION|>--- conflicted
+++ resolved
@@ -121,15 +121,8 @@
 
     messageReceived(message: ActionMessage): void {
         super.messageReceived(message)
-<<<<<<< HEAD
-
-        const wasDiagramModelUpdated =
-            message.action.kind === SetModelCommand.KIND || message.action.kind === UpdateModelAction.KIND
-        if (wasDiagramModelUpdated) {
+        if (message.action.kind === SetModelAction.KIND || message.action.kind === UpdateModelAction.KIND) {
             console.log(`${Date.now()}: Client[KlighdDiagramServer]: received SetModel/UpdateModel.`)
-=======
-        if (message.action.kind === SetModelAction.KIND || message.action.kind === UpdateModelAction.KIND) {
->>>>>>> a7e964c2
             if (this.preferencesRegistry.getValue(IncrementalDiagramGeneratorOption)) {
                 // After model is received request first piece.
 
