/*
 * KIELER - Kiel Integrated Environment for Layout Eclipse RichClient
 *
 * http://rtsys.informatik.uni-kiel.de/kieler
 *
 * Copyright 2021 by
 * + Kiel University
 *   + Department of Computer Science
 *     + Real-Time and Embedded Systems Group
 *
 * This program and the accompanying materials are made available under the
 * terms of the Eclipse Public License 2.0 which is available at
 * http://www.eclipse.org/legal/epl-2.0.
 *
 * SPDX-License-Identifier: EPL-2.0
 */

import { RefreshDiagramAction } from "@kieler/klighd-interactive/lib/actions";
import {
    DeleteLayerConstraintAction,
    DeletePositionConstraintAction,
    DeleteStaticConstraintAction,
    SetLayerConstraintAction,
    SetPositionConstraintAction,
    SetStaticConstraintAction,
} from "@kieler/klighd-interactive/lib/layered/actions";
import {
    RectPackDeletePositionConstraintAction,
    RectPackSetPositionConstraintAction,
    SetAspectRatioAction,
} from "@kieler/klighd-interactive/lib/rect-packing/actions";
import { inject, injectable } from "inversify";
import {
    Action,
    ActionHandlerRegistry,
    ActionMessage,
    BringToFrontAction,
    DiagramServer,
    findElement,
    generateRequestId,
    GetViewportAction,
    ICommand,
    RequestPopupModelAction,
    SelectAction,
    SetModelCommand,
    SetPopupModelAction,
    SwitchEditModeAction,
    TYPES,
    ViewportResult,
} from "sprotty";
import {
    CheckedImagesAction,
    CheckImagesAction,
<<<<<<< HEAD
    ComputedTextBoundsAction,
    IncrementalComputedTextBoundsAction,
    IncrementalRequestTextBoundsCommand,
=======
>>>>>>> 76776b08
    KlighdFitToScreenAction,
    KlighdUpdateModelAction,
    Pair,
    PerformActionAction,
    RefreshLayoutAction,
<<<<<<< HEAD
    RequestDiagramPieceAction,
    RequestTextBoundsCommand,
    SetDiagramPieceAction,
=======
>>>>>>> 76776b08
    StoreImagesAction,
} from "./actions/actions";
import { GoToBookmarkAction } from "./bookmarks/bookmark";
import { BookmarkRegistry } from "./bookmarks/bookmark-registry";
import { DISymbol } from "./di.symbols";
import { GridDiagramPieceRequestManager, IDiagramPieceRequestManager } from './diagram-piece-request-manager';
import { RequestKlighdPopupModelAction } from "./hover/hover";
import { PopupModelProvider } from "./hover/popup-provider";
import { PreferencesRegistry } from "./preferences-registry";
import { Connection, SessionStorage } from "./services";
import { SetSynthesisAction } from "./syntheses/actions";
import { UpdateDepthMapModelAction } from "./update/update-depthmap-model";

/**
 * This class extends {@link DiagramServer} to handle different `klighd-core` specific
 * actions and forward them to the server is required.
 */
@injectable()
export class KlighdDiagramServer extends DiagramServer {
    /** Generic connection to the server used to send and receive actions. */
    private _connection: Connection;

    childrenToRequestQueue: IDiagramPieceRequestManager = new GridDiagramPieceRequestManager
    // childrenToRequestQueue: IDiagramPieceRequestManager = new QueueDiagramPieceRequestManager

    @inject(SessionStorage) private sessionStorage: SessionStorage;
    @inject(TYPES.IPopupModelProvider) private popupModelProvider: PopupModelProvider;
    @inject(DISymbol.PreferencesRegistry) private preferencesRegistry: PreferencesRegistry;
    @inject(DISymbol.BookmarkRegistry) private bookmarkRegistry: BookmarkRegistry;


    constructor(@inject(Connection) connection: Connection) {
        super();
        this._connection = connection;
        connection.onMessageReceived(this.messageReceived.bind(this));
    }

    protected sendMessage(message: ActionMessage): void {
        this._connection.sendMessage(message);
    }

    messageReceived(message: ActionMessage): void {
        super.messageReceived(message);

        const wasDiagramModelUpdated =
            message.action.kind === SetModelCommand.KIND ||
            message.action.kind === KlighdUpdateModelAction.KIND;
        if (wasDiagramModelUpdated) {
            this.actionDispatcher.dispatch(new UpdateDepthMapModelAction());

            // After model is received request first piece.

            // TODO: Here some state aware process should handle requesting pieces
            //       This needs to be initialized here, probably also do this stuff
            //       with commands
            // get root diagram piece
            this.childrenToRequestQueue.reset()
            this.actionDispatcher.dispatch(new RequestDiagramPieceAction(generateRequestId(), '$root'))

            if (this.bookmarkRegistry.initialBookmark) {
                this.actionDispatcher.dispatch(new GoToBookmarkAction(this.bookmarkRegistry.initialBookmark))
            } else if (this.preferencesRegistry.preferences.resizeToFit) {
                this.actionDispatcher.dispatch(new KlighdFitToScreenAction(true));
            }
        } else if (message.action.kind === SetDiagramPieceAction.KIND) {
            // add any children of the requested piece as stubs into queue
            if ((message.action as SetDiagramPieceAction).diagramPiece.children !== undefined) {
                const children = (message.action as SetDiagramPieceAction).diagramPiece.children!
                children.forEach(element => {
                    // FIXME: not all types of children should be added here, edges for example are already
                    //        complete as they can't have any own children
                    this.childrenToRequestQueue.enqueue((message.action as SetDiagramPieceAction).diagramPiece.id, element)
                });
            }
            if (this.childrenToRequestQueue.front() !== undefined) {

                // get viewport
                this.actionDispatcher.dispatch(GetViewportAction.create())
            }
        }
    }

    handleLocally(action: Action): boolean {
        // In contract to the name, this should return true, if the actions should be
        // sent to the server. Don't know what the Sprotty folks where thinking when they named it...
        switch (action.kind) {
<<<<<<< HEAD
            case ComputedBoundsAction.KIND:
                // TODO: remove sending of a computedBoundsAction as well
                // (not possible until https://github.com/inversify/InversifyJS/issues/1035).
                return false;
            case ComputedTextBoundsAction.KIND:
                return true;
            case IncrementalRequestTextBoundsCommand.KIND:
                return false;
            case IncrementalComputedTextBoundsAction.KIND:
                return true;
            case PerformActionAction.KIND:
                return true;
            case RefreshDiagramAction.KIND:
=======
            case PerformActionAction.KIND:
                return true;
            case SetSynthesisAction.KIND:
>>>>>>> 76776b08
                return true;
            case RefreshLayoutAction.KIND:
                return true;
            case RequestDiagramPieceAction.KIND:
                return true;
            case RequestTextBoundsCommand.KIND:
                return false;
            case SetSynthesisAction.KIND:
                return true;
        }
        return super.handleLocally(action);
    }

    initialize(registry: ActionHandlerRegistry): void {
        super.initialize(registry);

        // Register the KLighD specific new actions.
        registry.register(BringToFrontAction.KIND, this);
        registry.register(CheckImagesAction.KIND, this);
        registry.register(CheckedImagesAction.KIND, this);
        registry.register(DeleteLayerConstraintAction.KIND, this);
        registry.register(DeletePositionConstraintAction.KIND, this);
        registry.register(DeleteStaticConstraintAction.KIND, this);
        registry.register(IncrementalComputedTextBoundsAction.KIND, this);
        registry.register(IncrementalRequestTextBoundsCommand.KIND, this);
        registry.register(PerformActionAction.KIND, this);
        registry.register(RectPackSetPositionConstraintAction.KIND, this);
        registry.register(RectPackDeletePositionConstraintAction.KIND, this);
        registry.register(RefreshDiagramAction.KIND, this);
        registry.register(RefreshLayoutAction.KIND, this);
        registry.register(RequestKlighdPopupModelAction.KIND, this);
<<<<<<< HEAD
        registry.register(RequestDiagramPieceAction.KIND, this);
        registry.register(RequestTextBoundsCommand.KIND, this);
=======
>>>>>>> 76776b08
        registry.register(SetAspectRatioAction.KIND, this);
        registry.register(SetLayerConstraintAction.KIND, this);
        registry.register(SetPositionConstraintAction.KIND, this);
        registry.register(SetStaticConstraintAction.KIND, this);
        registry.register(SetSynthesisAction.KIND, this);
        registry.register(StoreImagesAction.KIND, this);
        registry.register(SwitchEditModeAction.KIND, this);
        registry.register(SelectAction.KIND, this);
        registry.register(SetDiagramPieceAction.KIND, this);
        registry.register(ViewportResult.KIND, this);
    }

    handle(action: Action): void | ICommand | Action {

        if (action.kind === BringToFrontAction.KIND || action.kind === SwitchEditModeAction.KIND) {
            // Actions that should be ignored and not further handled by this diagram server
            return;
        }

        if (action.kind === CheckImagesAction.KIND) {
            this.handleCheckImages(action as CheckImagesAction);
        } else if (action.kind === StoreImagesAction.KIND) {
            this.handleStoreImages(action as StoreImagesAction);
        } else if (action.kind === RequestPopupModelAction.KIND) {
            // Handle RequestPopupModelAction if they are modified RequestKlighdPopupModelAction.
            // Other PopupModel requests are simply ignored.
            if (action instanceof RequestKlighdPopupModelAction)
                this.handleRequestKlighdPopupModel(action as RequestKlighdPopupModelAction);
        } else if (action.kind === RequestDiagramPieceAction.KIND) {
            this.handleRequestDiagramPiece(action as RequestDiagramPieceAction)
        } else if (action.kind === ViewportResult.KIND) {
            this.handleViewportResult(action as ViewportResult)
        } else {
            super.handle(action);
        }
    }

    handleCheckImages(action: CheckImagesAction): void {
        // check in local storage, if these images are already stored. If not, send back a request for those images.
        const notCached: Pair<string, string>[] = [];
        for (const image of (action as CheckImagesAction).images) {
            const id = KlighdDiagramServer.imageToSessionStorageString(
                image.bundleName,
                image.imagePath
            );
            if (!this.sessionStorage.getItem(id)) {
                notCached.push({ k: image.bundleName, v: image.imagePath });
            }
        }
        this.actionDispatcher.dispatch(new CheckedImagesAction(notCached));
    }

    handleStoreImages(action: StoreImagesAction): void {
        // Put the new images in session storage.
        for (const imagePair of (action as StoreImagesAction).images) {
            const imageIdentifier = imagePair.k;
            const id = KlighdDiagramServer.imageToSessionStorageString(
                imageIdentifier.k,
                imageIdentifier.v
            );
            const imageString = imagePair.v;
            this.sessionStorage.setItem(id, imageString);
        }
    }

    /**
     * Converts the representation of the image data into a single string for identification in sessionStorage.
     *
     * @param bundleName The bundle name of the image.
     * @param imagePath The image path of the image.
     */
    private static imageToSessionStorageString(bundleName: string, imagePath: string) {
        return bundleName + ":" + imagePath;
    }

    /**
     * Handles Popup Requests because the action requires the currentRoot,
     * which is stored as a protected property in the super class.
     */
    handleRequestKlighdPopupModel(action: RequestKlighdPopupModelAction): boolean {
        const element = findElement(this.currentRoot, action.elementId);
        if (element) {
            const model = this.popupModelProvider.getPopupModel(action, element);

            if (model) {
                this.actionDispatcher.dispatch(new SetPopupModelAction(model));
            }
        }
        return false;
    }
<<<<<<< HEAD

    handleRequestDiagramPiece(action: RequestDiagramPieceAction): void {
        this.forwardToServer(action)
    }

    handleViewportResult(action: ViewportResult): void {
        this.childrenToRequestQueue.setViewport(action)
        const child = this.childrenToRequestQueue.dequeue()!
        this.actionDispatcher.dispatch(new RequestDiagramPieceAction(generateRequestId(), child.id))
    }

    handleComputedBounds(): boolean {
        // ComputedBounds actions should not be generated and forwarded anymore,
        // since only the computedTextBounds action is used by kgraph diagrams
        if (this.viewerOptions.needsServerLayout) {
            return true;
        } else {
            return false;
        }
    }
=======
>>>>>>> 76776b08
}<|MERGE_RESOLUTION|>--- conflicted
+++ resolved
@@ -51,23 +51,13 @@
 import {
     CheckedImagesAction,
     CheckImagesAction,
-<<<<<<< HEAD
-    ComputedTextBoundsAction,
-    IncrementalComputedTextBoundsAction,
-    IncrementalRequestTextBoundsCommand,
-=======
->>>>>>> 76776b08
     KlighdFitToScreenAction,
     KlighdUpdateModelAction,
     Pair,
     PerformActionAction,
     RefreshLayoutAction,
-<<<<<<< HEAD
     RequestDiagramPieceAction,
-    RequestTextBoundsCommand,
     SetDiagramPieceAction,
-=======
->>>>>>> 76776b08
     StoreImagesAction,
 } from "./actions/actions";
 import { GoToBookmarkAction } from "./bookmarks/bookmark";
@@ -154,32 +144,14 @@
         // In contract to the name, this should return true, if the actions should be
         // sent to the server. Don't know what the Sprotty folks where thinking when they named it...
         switch (action.kind) {
-<<<<<<< HEAD
-            case ComputedBoundsAction.KIND:
-                // TODO: remove sending of a computedBoundsAction as well
-                // (not possible until https://github.com/inversify/InversifyJS/issues/1035).
-                return false;
-            case ComputedTextBoundsAction.KIND:
-                return true;
-            case IncrementalRequestTextBoundsCommand.KIND:
-                return false;
-            case IncrementalComputedTextBoundsAction.KIND:
-                return true;
             case PerformActionAction.KIND:
                 return true;
             case RefreshDiagramAction.KIND:
-=======
-            case PerformActionAction.KIND:
-                return true;
-            case SetSynthesisAction.KIND:
->>>>>>> 76776b08
                 return true;
             case RefreshLayoutAction.KIND:
                 return true;
             case RequestDiagramPieceAction.KIND:
                 return true;
-            case RequestTextBoundsCommand.KIND:
-                return false;
             case SetSynthesisAction.KIND:
                 return true;
         }
@@ -196,19 +168,13 @@
         registry.register(DeleteLayerConstraintAction.KIND, this);
         registry.register(DeletePositionConstraintAction.KIND, this);
         registry.register(DeleteStaticConstraintAction.KIND, this);
-        registry.register(IncrementalComputedTextBoundsAction.KIND, this);
-        registry.register(IncrementalRequestTextBoundsCommand.KIND, this);
         registry.register(PerformActionAction.KIND, this);
         registry.register(RectPackSetPositionConstraintAction.KIND, this);
         registry.register(RectPackDeletePositionConstraintAction.KIND, this);
         registry.register(RefreshDiagramAction.KIND, this);
         registry.register(RefreshLayoutAction.KIND, this);
         registry.register(RequestKlighdPopupModelAction.KIND, this);
-<<<<<<< HEAD
         registry.register(RequestDiagramPieceAction.KIND, this);
-        registry.register(RequestTextBoundsCommand.KIND, this);
-=======
->>>>>>> 76776b08
         registry.register(SetAspectRatioAction.KIND, this);
         registry.register(SetLayerConstraintAction.KIND, this);
         registry.register(SetPositionConstraintAction.KIND, this);
@@ -299,7 +265,6 @@
         }
         return false;
     }
-<<<<<<< HEAD
 
     handleRequestDiagramPiece(action: RequestDiagramPieceAction): void {
         this.forwardToServer(action)
@@ -320,6 +285,4 @@
             return false;
         }
     }
-=======
->>>>>>> 76776b08
 }