--- conflicted
+++ resolved
@@ -13,14 +13,10 @@
  * http://www.eclipse.org/legal/epl-2.0.
  *
  * SPDX-License-Identifier: EPL-2.0
-<<<<<<< HEAD
-*/
+ */
 import { KGraphData, SKGraphElement } from '@kieler/klighd-interactive/lib/constraint-classes'
-import { SModelRoot } from 'sprotty'
+import { SModelRootImpl } from 'sprotty'
 import { isProxyRendering } from './proxy-view/proxy-view-util'
-import { isContainerRendering, isPolyline, isRendering, KPolyline, KRendering, K_POLYLINE, K_RENDERING_REF, SKEdge, SKLabel, SKNode, SKPort } from './skgraph-models'
-=======
- */
 import {
     isContainerRendering,
     isPolyline,
@@ -29,10 +25,12 @@
     KRendering,
     K_POLYLINE,
     K_RENDERING_REF,
-    SKGraphElement,
+    SKEdge,
+    SKLabel,
+    SKNode,
+    SKPort,
 } from './skgraph-models'
 /* global Element, SVGElement */
->>>>>>> 81ba1cde
 
 /**
  * Returns the SVG element in the DOM that represents the topmost KRendering in the hierarchy.
@@ -109,32 +107,24 @@
  */
 export function findRendering(graphElement: SKGraphElement, svgElement: SVGElement): KRendering | undefined {
     const isProxy = isProxyRendering(svgElement, graphElement.id)
-    const renderingId = svgElement.id
+    const svgId = svgElement.id
 
     // The first rendering has to be extracted from the SKGraphElement. It is the first data object that is a KRendering.
-<<<<<<< HEAD
     let data: KGraphData[] | undefined
     if (isProxy) {
         // For a proxy, the rendering may be in the graph element's properties.
         data = graphElement.properties['de.cau.cs.kieler.klighd.proxyView.proxyRendering'] as KGraphData[]
     }
-    if (data == undefined) {
+    if (data === undefined) {
         // Non-proxies and proxies without an explicit proxy rendering just use the graph element's data.
         data = graphElement.data
     }
-    let currentElement: KRendering = data.find(possibleRendering => {
-        return isRendering(possibleRendering)
-    }) as KRendering
-=======
-    let currentElement: KRendering = element.data.find((possibleRendering) =>
-        isRendering(possibleRendering)
-    ) as KRendering
+    let currentElement: KRendering = data.find((possibleRendering) => isRendering(possibleRendering)) as KRendering
     // The real rendering ID starts after the graph element ID prefix, delimited by a $$$.
-    const renderingId = id.split('$$$')[1] ?? id
+    const renderingId = svgId.split('$$$')[1] ?? svgId
     if (renderingId === undefined) {
         return undefined
     }
->>>>>>> 81ba1cde
     const idPath = renderingId.split('$')
     if (currentElement.type === K_RENDERING_REF) {
         // KRenderingRefs' ids always start with the identifying name of the reference and may continue with $<something> to refer to renderings within that reference.
@@ -149,38 +139,17 @@
         if (isContainerRendering(currentElement)) {
             // First, look for the ID in the child renderings.
             nextElement = currentElement.children.find((childRendering) =>
-                id.startsWith(childRendering.properties['klighd.lsp.rendering.id'] as string)
+                svgId.startsWith(childRendering.properties['klighd.lsp.rendering.id'] as string)
             ) as KRendering
         }
-<<<<<<< HEAD
-    } else {
-        // The rendering id is build hierarchically and the first rendering is already found, so start with index 1 as a $ sign can be skipped.
-        for (let i = 1; i < idPath.length; i++) {
-            let nextElement
-            if (isContainerRendering(currentElement)) {
-                // First, look for the ID in the child renderings.
-                nextElement = currentElement.children.find(childRendering => {
-                    return renderingId.startsWith(childRendering.properties['klighd.lsp.rendering.id'] as string)
-                }) as KRendering
-            }
-            if (nextElement === undefined && currentElement.type === K_POLYLINE) {
-                // If the rendering was not found yet, take the junction point rendering.
-                if (renderingId.startsWith((currentElement as KPolyline).junctionPointRendering.properties['klighd.lsp.rendering.id'] as string)) {
-                    nextElement = (currentElement as KPolyline).junctionPointRendering
-                }
-            } if (nextElement === undefined) {
-                // This ID does not exist in the renderings, therefore does not belong to them.
-                return undefined
-=======
         if (nextElement === undefined && currentElement.type === K_POLYLINE) {
             // If the rendering was not found yet, take the junction point rendering.
             if (
-                id.startsWith(
+                svgId.startsWith(
                     (currentElement as KPolyline).junctionPointRendering.properties['klighd.lsp.rendering.id'] as string
                 )
             ) {
                 nextElement = (currentElement as KPolyline).junctionPointRendering
->>>>>>> 81ba1cde
             }
         }
         if (nextElement === undefined) {
@@ -191,15 +160,11 @@
     }
 
     // Now the currentElement should be the element searched for by the id.
-<<<<<<< HEAD
-    if (currentElement.properties['klighd.lsp.rendering.id'] as string !== renderingId) {
-        console.error('The found rendering does not match the searched id! id: ' + renderingId + ', found element: ' + currentElement)
-        return
-=======
-    if ((currentElement.properties['klighd.lsp.rendering.id'] as string) !== id) {
-        console.error(`The found element does not match the searched id! id: ${id}, found element: ${currentElement}`)
-        return undefined
->>>>>>> 81ba1cde
+    if ((currentElement.properties['klighd.lsp.rendering.id'] as string) !== svgId) {
+        console.error(
+            `The found element does not match the searched id! id: ${svgId}, found element: ${currentElement}`
+        )
+        return undefined
     }
     return currentElement
 }
@@ -210,38 +175,39 @@
  * @param id The ID to search for.
  * @returns The element matching the given id or `undefined` if there is none.
  */
-export function getElementByID(root: SModelRoot, id: string, suppressErrors = false): SKGraphElement | undefined {
-    let curr = root as unknown as SKGraphElement;
-    const idPath = id.split('$');
+export function getElementByID(root: SModelRootImpl, id: string, suppressErrors = false): SKGraphElement | undefined {
+    let curr = root as unknown as SKGraphElement
+    const idPath = id.split('$')
     // The node id is build hierarchically and the root is already given, so start with i=1 ($root)
     for (let i = 1; i < idPath.length && curr; i++) {
-        if (idPath[i].length <= 0) {
-            // $$ in id (e.g. comments in sccharts)
-            continue;
-        }
-
-        const nextType = idPath[i].charAt(0);
-        if (nextType === 'E') {
-            // Edge
-            curr = ((curr as SKNode | SKPort).outgoingEdges as SKEdge[]).find(edge => id.startsWith(edge.id)) as SKEdge;
-        } else if (['N', 'L', 'P'].includes(nextType) || idPath[i] === 'root') {
-            // Node, label or port
-            curr = curr.children.find(node => id.startsWith(node.id)) as SKNode | SKLabel | SKPort;
+        // $$ in id (e.g. comments in sccharts)
+        if (idPath[i].length > 0) {
+            const nextType = idPath[i].charAt(0)
+            if (nextType === 'E') {
+                // Edge
+                curr = ((curr as SKNode | SKPort).outgoingEdges as SKEdge[]).find((edge) =>
+                    id.startsWith(edge.id)
+                ) as SKEdge
+            } else if (['N', 'L', 'P'].includes(nextType) || idPath[i] === 'root') {
+                // Node, label or port
+                curr = curr.children.find((node) => id.startsWith(node.id)) as SKNode | SKLabel | SKPort
+            }
         }
     }
 
     // Now currNode should be the node searched for by the id
     if (!curr) {
         if (!suppressErrors) {
-            console.error('No node found matching the id:', id);
-        }
-        return undefined;
-    } else if (curr.id !== id) {
+            console.error('No node found matching the id:', id)
+        }
+        return undefined
+    }
+    if (curr.id !== id) {
         if (!suppressErrors) {
-            console.error('The found node does not match the searched id! id:', id, ', found node:', curr);
-        }
-        return undefined;
-    }
-
-    return curr;
+            console.error('The found node does not match the searched id! id:', id, ', found node:', curr)
+        }
+        return undefined
+    }
+
+    return curr
 }