/*
* KIELER - Kiel Integrated Environment for Layout Eclipse RichClient
*
* http://rtsys.informatik.uni-kiel.de/kieler
*
* Copyright 2019-2022 by
* + Kiel University
*   + Department of Computer Science
*     + Real-Time and Embedded Systems Group
*
* This program and the accompanying materials are made available under the
 * terms of the Eclipse Public License 2.0 which is available at
 * http://www.eclipse.org/legal/epl-2.0.
 *
 * SPDX-License-Identifier: EPL-2.0
*/
<<<<<<< HEAD
import { SModelRoot } from 'sprotty'
import { isContainerRendering, isRendering, KPolyline, KRendering, K_POLYLINE, K_RENDERING_REF, SKEdge, SKGraphElement, SKLabel, SKNode, SKPort } from './skgraph-models'
=======
import { isContainerRendering, isPolyline, isRendering, KPolyline, KRendering, K_POLYLINE, K_RENDERING_REF, SKGraphElement } from './skgraph-models'
>>>>>>> 7ee72455

/**
 * Returns the SVG element in the DOM that represents the topmost KRendering in the hierarchy.
 * If an action should be triggered on the element, bubble up through the rendering hierarchy until the first actionable rendering..
 * @param target The graph element the event is triggered on.
 * @param element The topmost SVG element clicked.
 * @param actionable Optional parameter to search for actionable renderings only. Defaults to false.
 */
export function getSemanticElement(target: SKGraphElement, element: EventTarget | null, actionable = false): SVGElement | undefined {
    if (!(element instanceof SVGElement)) {
        return undefined
    }
    let currentElement: Element | null = element
    let semanticElement = undefined
    while (semanticElement === undefined && currentElement instanceof SVGElement) {
        // Check if the rendering has an action.
        let renderingHasAction = true
        if (currentElement.id !== '' && actionable) {
            const rendering = findRendering(target, currentElement.id)
            if (!rendering) {
                // If no rendering for this ID exists, we have gone too far up to the next graph element. Skip from here.
                return undefined
            }
            if (!hasAction(rendering)) {
                renderingHasAction = false
            }
        }
        // Choose this element if it is a defined element with an ID.
        // Also only use this if there is an action and we look for an actionable rendering (action => renderingHasAction)
        if (currentElement.id !== '' && (!actionable || renderingHasAction)) {
            semanticElement = currentElement
        } else {
            currentElement = currentElement.parentElement
        }
    }
    return semanticElement
}

/**
 * Returns if there is a KLighD action defined on the given rendering that needs to be handled.
 * 
 * @param rendering the rendering that may define an action to be executed.
 * @param includeChildren if this should also search for actions in any of the rendering's children.
 *   Defaults to false.
 * @returns if there is at least one action for this rendering.
 */
 export function hasAction(rendering: KRendering, includeChildren = false): boolean {
    if (rendering.actions && rendering.actions.length !== 0) {
        return true
    }
    if (includeChildren && isContainerRendering(rendering)) {
        for (const child of rendering.children) {
            if (hasAction(child, includeChildren)) {
                return true
            }
        }
        if (isPolyline(rendering)) {
            if (hasAction(rendering.junctionPointRendering, includeChildren)) {
                return true
            }
        }
    }
    return false
}

/**
 * Finds the KRendering in the data of the SKGraphElement that matches the given ID.
 * @param element The element to look in.
 * @param id The ID to search for.
 */
export function findRendering(element: SKGraphElement, id: string): KRendering | undefined {
    // The first rendering has to be extracted from the SKGraphElement. It is the first data object that is a KRendering.
    let currentElement: KRendering = element.data.find(possibleRendering => {
        return isRendering(possibleRendering)
    }) as KRendering
    const idPath = id.split('$')
    if (currentElement.type === K_RENDERING_REF) {
        // KRenderingRefs' ids always start with the identifying name of the reference and may continue with $<something> to refer to renderings within that reference.
        // Start with index 1 since the currentElement already contains the rendering with the identifying name.
        // for (let i = 1; i < idPath.length; i++) {
        if (idPath.length > 1) {
            console.error('looking up renderings in rendering references is not supported yet.')
            return
        }
    } else {
        // The rendering id is build hierarchically and the first rendering is already found, so start with index 1 as a $ sign can be skipped.
        for (let i = 1; i < idPath.length; i++) {
            let nextElement
            if (isContainerRendering(currentElement)) {
                // First, look for the ID in the child renderings.
                nextElement = currentElement.children.find(childRendering => {
                    return id.startsWith(childRendering.properties['klighd.lsp.rendering.id'] as string)
                }) as KRendering
            }
            if (nextElement === undefined && currentElement.type === K_POLYLINE) {
                // If the rendering was not found yet, take the junction point rendering.
                if (id.startsWith((currentElement as KPolyline).junctionPointRendering.properties['klighd.lsp.rendering.id'] as string)) {
                    nextElement = (currentElement as KPolyline).junctionPointRendering
                }
            } if (nextElement === undefined) {
                // This ID does not exist in the renderings, therefore does not belong to them.
                return undefined
            }
            currentElement = nextElement
        }
    }
    // Now the currentElement should be the element searched for by the id.
    if (currentElement.properties['klighd.lsp.rendering.id'] as string !== id) {
        console.error('The found element does not match the searched id! id: ' + id + ', found element: ' + currentElement)
        return
    }
    return currentElement
}

/**
 * Finds the SKGraphElement that matches the given ID.
 * @param root The root.
 * @param id The ID to search for.
 * @returns The element matching the given id or `undefined` if there is none.
 */
export function getElementByID(root: SModelRoot, id: string, suppressErrors = false): SKGraphElement | undefined {
    let curr = root as unknown as SKGraphElement;
    const idPath = id.split('$');
    // The node id is build hierarchically and the root is already given, so start with i=1 ($root)
    for (let i = 1; i < idPath.length && curr; i++) {
        if (idPath[i].length <= 0) {
            // $$ in id (e.g. comments in sccharts)
            continue;
        }

        const nextType = idPath[i].charAt(0);
        if (nextType === 'E') {
            // Edge
            curr = ((curr as SKNode | SKPort).outgoingEdges as SKEdge[]).find(edge => id.startsWith(edge.id)) as SKEdge;
        } else if (['N', 'L', 'P'].includes(nextType) || idPath[i] === 'root') {
            // Node, label or port
            curr = curr.children.find(node => id.startsWith(node.id)) as SKNode | SKLabel | SKPort;
        }
    }

    // Now currNode should be the node searched for by the id
    if (!curr) {
        if (!suppressErrors) {
            console.error('No node found matching the id:', id);
        }
        return undefined;
    } else if (curr.id !== id) {
        if (!suppressErrors) {
            console.error('The found node does not match the searched id! id:', id, ', found node:', curr);
        }
        return undefined;
    }

    return curr;
}<|MERGE_RESOLUTION|>--- conflicted
+++ resolved
@@ -14,12 +14,8 @@
  *
  * SPDX-License-Identifier: EPL-2.0
 */
-<<<<<<< HEAD
 import { SModelRoot } from 'sprotty'
-import { isContainerRendering, isRendering, KPolyline, KRendering, K_POLYLINE, K_RENDERING_REF, SKEdge, SKGraphElement, SKLabel, SKNode, SKPort } from './skgraph-models'
-=======
-import { isContainerRendering, isPolyline, isRendering, KPolyline, KRendering, K_POLYLINE, K_RENDERING_REF, SKGraphElement } from './skgraph-models'
->>>>>>> 7ee72455
+import { isContainerRendering, isPolyline, isRendering, KPolyline, KRendering, K_POLYLINE, K_RENDERING_REF, SKEdge, SKGraphElement, SKLabel, SKNode, SKPort } from './skgraph-models'
 
 /**
  * Returns the SVG element in the DOM that represents the topmost KRendering in the hierarchy.
