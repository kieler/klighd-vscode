--- conflicted
+++ resolved
@@ -1,27 +1,14 @@
 /*
-<<<<<<< HEAD
-* KIELER - Kiel Integrated Environment for Layout Eclipse RichClient
-*
-* http://rtsys.informatik.uni-kiel.de/kieler
-*
-* Copyright 2019-2023 by
-* + Kiel University
-*   + Department of Computer Science
-*     + Real-Time and Embedded Systems Group
-*
-* This program and the accompanying materials are made available under the
-=======
  * KIELER - Kiel Integrated Environment for Layout Eclipse RichClient
  *
  * http://rtsys.informatik.uni-kiel.de/kieler
  *
- * Copyright 2019-2022 by
+ * Copyright 2019-2023 by
  * + Kiel University
  *   + Department of Computer Science
  *     + Real-Time and Embedded Systems Group
  *
  * This program and the accompanying materials are made available under the
->>>>>>> fb33953c
  * terms of the Eclipse Public License 2.0 which is available at
  * http://www.eclipse.org/legal/epl-2.0.
  *
@@ -114,64 +101,48 @@
  */
 export function findRendering(element: SKGraphElement, id: string): KRendering | undefined {
     // The first rendering has to be extracted from the SKGraphElement. It is the first data object that is a KRendering.
-<<<<<<< HEAD
-    let currentElement: KRendering = element.data.find(possibleRendering => {
-        return isRendering(possibleRendering)
-    }) as KRendering
+    let currentElement: KRendering = element.data.find((possibleRendering) =>
+        isRendering(possibleRendering)
+    ) as KRendering
     // The real rendering ID starts after the graph element ID prefix, delimited by a $$$.
     const renderingId = id.split('$$$')[1] ?? id
     if (renderingId === undefined) {
         return undefined
     }
     const idPath = renderingId.split('$')
-=======
-    let currentElement: KRendering = element.data.find((possibleRendering) =>
-        isRendering(possibleRendering)
-    ) as KRendering
-    const idPath = id.split('$')
->>>>>>> fb33953c
     if (currentElement.type === K_RENDERING_REF) {
         // KRenderingRefs' ids always start with the identifying name of the reference and may continue with $<something> to refer to renderings within that reference.
         // Start with index 1 since the currentElement already contains the rendering with the identifying name.
         // for (let i = 1; i < idPath.length; i++) {
-<<<<<<< HEAD
         // TODO:looking up renderings in rendering references is not supported yet.
-        return
-=======
-        if (idPath.length > 1) {
-            console.error('looking up renderings in rendering references is not supported yet.')
+        return undefined
+    }
+    // The rendering id is build hierarchically and the first rendering is already found, so start with index 1 as a $ sign can be skipped.
+    for (let i = 1; i < idPath.length; i++) {
+        let nextElement
+        if (isContainerRendering(currentElement)) {
+            // First, look for the ID in the child renderings.
+            nextElement = currentElement.children.find((childRendering) =>
+                id.startsWith(childRendering.properties['klighd.lsp.rendering.id'] as string)
+            ) as KRendering
+        }
+        if (nextElement === undefined && currentElement.type === K_POLYLINE) {
+            // If the rendering was not found yet, take the junction point rendering.
+            if (
+                id.startsWith(
+                    (currentElement as KPolyline).junctionPointRendering.properties['klighd.lsp.rendering.id'] as string
+                )
+            ) {
+                nextElement = (currentElement as KPolyline).junctionPointRendering
+            }
+        }
+        if (nextElement === undefined) {
+            // This ID does not exist in the renderings, therefore does not belong to them.
             return undefined
         }
->>>>>>> fb33953c
-    } else {
-        // The rendering id is build hierarchically and the first rendering is already found, so start with index 1 as a $ sign can be skipped.
-        for (let i = 1; i < idPath.length; i++) {
-            let nextElement
-            if (isContainerRendering(currentElement)) {
-                // First, look for the ID in the child renderings.
-                nextElement = currentElement.children.find((childRendering) =>
-                    id.startsWith(childRendering.properties['klighd.lsp.rendering.id'] as string)
-                ) as KRendering
-            }
-            if (nextElement === undefined && currentElement.type === K_POLYLINE) {
-                // If the rendering was not found yet, take the junction point rendering.
-                if (
-                    id.startsWith(
-                        (currentElement as KPolyline).junctionPointRendering.properties[
-                            'klighd.lsp.rendering.id'
-                        ] as string
-                    )
-                ) {
-                    nextElement = (currentElement as KPolyline).junctionPointRendering
-                }
-            }
-            if (nextElement === undefined) {
-                // This ID does not exist in the renderings, therefore does not belong to them.
-                return undefined
-            }
-            currentElement = nextElement
-        }
+        currentElement = nextElement
     }
+
     // Now the currentElement should be the element searched for by the id.
     if ((currentElement.properties['klighd.lsp.rendering.id'] as string) !== id) {
         console.error(`The found element does not match the searched id! id: ${id}, found element: ${currentElement}`)
