/*
 * KIELER - Kiel Integrated Environment for Layout Eclipse RichClient
 *
 * http://rtsys.informatik.uni-kiel.de/kieler
 *
 * Copyright 2021 by
 * + Kiel University
 *   + Department of Computer Science
 *     + Real-Time and Embedded Systems Group
 *
 * This program and the accompanying materials are made available under the
 * terms of the Eclipse Public License 2.0 which is available at
 * http://www.eclipse.org/legal/epl-2.0.
 *
 * SPDX-License-Identifier: EPL-2.0
 */

/** @jsx html */
import { inject, injectable, postConstruct } from "inversify";
import { VNode } from "snabbdom";
import { html } from "sprotty"; // eslint-disable-line @typescript-eslint/no-unused-vars
import { DISymbol } from "../di.symbols";
import { FeatherIcon } from '../feather-icons-snabbdom/feather-icons-snabbdom';
import { IncrementalDiagramGeneratorOption, PreferencesRegistry, ShouldSelectDiagramOption, ShouldSelectTextOption } from "../preferences-registry";
import { SidebarPanel } from "../sidebar";
import { SetSynthesisAction } from "../syntheses/actions";
import { SynthesesRegistry } from "../syntheses/syntheses-registry";
import { SetPreferencesAction } from "./actions";
import { CheckOption } from "./components/option-inputs";
import { SynthesisPicker } from "./components/synthesis-picker";
import { OptionsRenderer } from "./options-renderer";
<<<<<<< HEAD
import { DebugOptions, PinSidebarOption, RenderOptionsRegistry, ResizeToFit } from "./render-options-registry";
=======
import { QuickActionsBar } from '../sidebar/sidebar-panel';
>>>>>>> 65120a03

/**
 * Sidebar panel that displays general diagram configurations,
 * such as quick actions, changing the synthesis or preferences.
 */
@injectable()
export class GeneralPanel extends SidebarPanel {
    // Sets this panel at the second position
    // hierarchy is: first elem has the lowest number. so the last one got the highest
    readonly position = 0; // --> middle position (at the moment)
                                                    
    @inject(DISymbol.SynthesesRegistry) private synthesesRegistry: SynthesesRegistry;
    @inject(DISymbol.PreferencesRegistry) private preferencesRegistry: PreferencesRegistry;
    @inject(DISymbol.OptionsRenderer) private optionsRenderer: OptionsRenderer;

    @postConstruct()
    async init(): Promise<void> {
        // Subscribe to different registry changes to make this panel reactive
        this.synthesesRegistry.onChange(() => this.update());
        this.preferencesRegistry.onChange(() => this.update());
        this.renderOptionsRegistry.onChange(() => this.update());

        this.assignQuickActions()
    }

    get id(): string {
        return "general-panel";
    }

    get title(): string {
        return "General";
    }

    update(): void {
        super.assignQuickActions()
        super.update()
    }

    render(): VNode {
        return (
            <div>
                <QuickActionsBar
                    quickActions={this.getQuickActions()}
                    onChange={this.handleQuickActionClick.bind(this)}
                    thisSidebarPanel={this}
                />
                <div class-options__section="true">
                    <h5 class-options__heading="true">Synthesis</h5>
                    <SynthesisPicker
                        currentId={this.synthesesRegistry.currentSynthesisID}
                        syntheses={this.synthesesRegistry.syntheses}
                        onChange={this.handleSynthesisPickerChange.bind(this)}
                    />
                </div>
                <div class-options__section="true">
                    <h5 class-options__heading="true">Render Options</h5>
                    {this.optionsRenderer.renderRenderOptions(
                        this.renderOptionsRegistry.allRenderOptions,
                        this.renderOptionsRegistry.getValue(DebugOptions) as boolean
                    )}
                </div>
                <div class-options__section="true">
                    <h5 class-options__heading="true">Preferences</h5>
                    <CheckOption
                        id={ShouldSelectDiagramOption.ID}
                        name={ShouldSelectDiagramOption.NAME}
                        value={this.preferencesRegistry.getValue(ShouldSelectDiagramOption)}
                        onChange={this.handlePreferenceChange.bind(this, ShouldSelectDiagramOption.ID)}
                    />
                    <CheckOption
                        id={ShouldSelectTextOption.ID}
                        name={ShouldSelectTextOption.NAME}
                        value={this.preferencesRegistry.getValue(ShouldSelectTextOption)}
                        onChange={this.handlePreferenceChange.bind(this, ShouldSelectTextOption.ID)}
                    />
                    <CheckOption
                        id={IncrementalDiagramGeneratorOption.ID}
                        name={IncrementalDiagramGeneratorOption.NAME}
                        value={this.preferencesRegistry.getValue(IncrementalDiagramGeneratorOption)}
                        onChange={this.handlePreferenceChange.bind(this, IncrementalDiagramGeneratorOption.ID)}
                    />
                </div>
            </div>
        );
    }

    private handleSynthesisPickerChange(newId: string) {
        this.actionDispatcher.dispatch(SetSynthesisAction.create(newId));
    }

    private handlePreferenceChange(key: string, newValue: any) {
        this.actionDispatcher.dispatch(SetPreferencesAction.create([{id:key, value:newValue}]));
    }

    get icon(): VNode {
        return <FeatherIcon iconId={"settings"}/>;
    }
}<|MERGE_RESOLUTION|>--- conflicted
+++ resolved
@@ -29,11 +29,8 @@
 import { CheckOption } from "./components/option-inputs";
 import { SynthesisPicker } from "./components/synthesis-picker";
 import { OptionsRenderer } from "./options-renderer";
-<<<<<<< HEAD
 import { DebugOptions, PinSidebarOption, RenderOptionsRegistry, ResizeToFit } from "./render-options-registry";
-=======
 import { QuickActionsBar } from '../sidebar/sidebar-panel';
->>>>>>> 65120a03
 
 /**
  * Sidebar panel that displays general diagram configurations,
