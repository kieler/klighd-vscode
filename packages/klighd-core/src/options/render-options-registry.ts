/*
 * KIELER - Kiel Integrated Environment for Layout Eclipse RichClient
 *
 * http://rtsys.informatik.uni-kiel.de/kieler
 *
 * Copyright 2021-2022 by
 * + Kiel University
 *   + Department of Computer Science
 *     + Real-Time and Embedded Systems Group
 *
 * This program and the accompanying materials are made available under the
 * terms of the Eclipse Public License 2.0 which is available at
 * http://www.eclipse.org/legal/epl-2.0.
 *
 * SPDX-License-Identifier: EPL-2.0
 */

import { inject, injectable, postConstruct } from "inversify";
import { ICommand } from "sprotty";
import { Action, UpdateModelAction } from "sprotty-protocol";
import { Registry } from "../base/registry";
import { PersistenceStorage } from "../services";
import { ResetRenderOptionsAction, SetRenderOptionAction } from "./actions";
import { RangeOption, RenderOption, TransformationOptionType } from "./option-models";

<<<<<<< HEAD
/** Whether debug mode should be enabled. */
export class DebugEnabled implements RenderOption {
    static readonly ID: string = 'debug-enabled';
    static readonly NAME: string = 'Enable Debug Mode';
    static readonly DESCRIPTION: string = 'Shows further options used to debug the diagrams.';
    static readonly DEFAULT: boolean = false;
    readonly id: string = DebugEnabled.ID;
    readonly name: string = DebugEnabled.NAME;
    readonly type: TransformationOptionType = TransformationOptionType.CHECK;
    readonly initialValue: any = DebugEnabled.DEFAULT;
    readonly description?: string = DebugEnabled.DESCRIPTION;
    currentValue: any = DebugEnabled.DEFAULT;
=======
/**
 * Whether the sidebar panel is pinned or not. 
 */
export class PinSidebarOption implements RenderOption {
    static readonly ID: string = 'pin-sidebar';
    static readonly NAME: string = 'Pin Sidebar';
    static readonly DEFAULT: boolean = true
    readonly id: string = PinSidebarOption.ID;
    readonly name: string = PinSidebarOption.NAME;
    readonly type: TransformationOptionType = TransformationOptionType.CHECK;
    readonly initialValue: boolean = PinSidebarOption.DEFAULT;
    currentValue = PinSidebarOption.DEFAULT;
    invisible = true
>>>>>>> 7ee72455
}

/**
 * Resize the diagram to fit the viewport if it is redrawn after a model update
 * or a viewport resize.
 * This has to have the same id as the corresponding FitToScreenAction.
 */
export class ResizeToFit implements RenderOption {
<<<<<<< HEAD
    static readonly ID: string = 'resize-to-fit';
    static readonly NAME: string = 'Resize To Fit';
=======
    static readonly ID: string = 'fit';
    static readonly NAME: string = 'Resize To Fit on Refresh';
>>>>>>> 7ee72455
    static readonly DEFAULT: boolean = true
    readonly id: string = ResizeToFit.ID;
    readonly name: string = ResizeToFit.NAME;
    // readonly tooltip: string = ResizeToFit.TOOLTIP;
    readonly type: TransformationOptionType = TransformationOptionType.CHECK;
    readonly initialValue: boolean = ResizeToFit.DEFAULT;
    readonly description = 'Always resize to fit after diagram refresh.'
    currentValue = ResizeToFit.DEFAULT;
    invisible = true
}

/**
 * Uses a light background instead of an applied theme.
 */
export class ForceLightBackground implements RenderOption {
    static readonly ID: string = 'force-light-background';
    static readonly NAME: string = 'Use Light Background';
    static readonly DEFAULT: boolean = false
    readonly id: string = ForceLightBackground.ID;
    readonly name: string = ForceLightBackground.NAME;
    readonly type: TransformationOptionType = TransformationOptionType.CHECK;
    readonly initialValue: boolean = ForceLightBackground.DEFAULT;
    readonly renderCategory: string = Appearance.ID
    readonly description = 'Use light background regardless of the color scheme.'
    currentValue = ForceLightBackground.DEFAULT;
}

export class ShowConstraintOption implements RenderOption {
    static readonly ID: string = 'show-constraints';
    static readonly NAME: string = 'Show Constraint';
    readonly id: string = ShowConstraintOption.ID;
    readonly name: string = ShowConstraintOption.NAME;
    readonly type: TransformationOptionType = TransformationOptionType.CHECK;
    readonly initialValue: boolean = false;
    readonly renderCategory: string = Appearance.ID
    readonly description = 'Show marker for nodes that have interactive layout constraints set.'
    currentValue = false;
}

export class Appearance implements RenderOption {
    static readonly ID: string = 'appearance'
    static readonly NAME: string = 'Appearance'
    readonly id: string = Appearance.ID
    readonly name: string = Appearance.NAME
    readonly type: TransformationOptionType = TransformationOptionType.CATEGORY
    readonly initialValue: boolean = true
    readonly description = 'Appearance Category'
    currentValue = true
}

/**
 * Smart Zoom category.
 */
export class SmartZoom implements RenderOption {
    static readonly ID: string = 'smart-zoom'
    static readonly NAME: string = 'Smart Zoom'
    readonly id: string = SmartZoom.ID
    readonly name: string = SmartZoom.NAME
    readonly type: TransformationOptionType = TransformationOptionType.CATEGORY
    readonly initialValue: boolean = true
    readonly renderCategory: string = Appearance.ID
    readonly description = 'Smart Zoom Category'
    currentValue = true
}

/**
 * Boolean option to enable and disable the smart zoom feature.
 * This corresponds to the automatic detail level of regions and states
 * as well as limiting visible elements.
 */
export class UseSmartZoom implements RenderOption {
    static readonly ID: string = 'use-smart-zoom'
    static readonly NAME: string = 'Smart Zoom'
    readonly id: string = UseSmartZoom.ID
    readonly name: string = UseSmartZoom.NAME
    readonly type: TransformationOptionType = TransformationOptionType.CHECK
    readonly initialValue: boolean = true
    readonly renderCategory: string = SmartZoom.ID
    readonly description = 'Enables Smart Zoom'
    currentValue = true
}

/**
 * Threshold for full detail level.
 * Corresponds to the regions size compared to the current viewport.
 */
export class FullDetailRelativeThreshold implements RangeOption {
    static readonly ID: string = 'full-detail-relative-threshold'
    static readonly NAME: string = 'Full Detail Relative Threshold'
    static readonly DEFAULT: number = 0.15
    readonly id: string = FullDetailRelativeThreshold.ID
    readonly name: string = FullDetailRelativeThreshold.NAME
    readonly type: TransformationOptionType = TransformationOptionType.RANGE
    readonly values: any[] = []
    readonly range = {
        first: 0.01,
        second: 1
    }
    readonly stepSize = 0.01
    readonly initialValue: number = FullDetailRelativeThreshold.DEFAULT
    readonly renderCategory: string = SmartZoom.ID
    readonly description = 'Shows all children of an element that uses at least the amount of the canvas.'
        + 'A value of 0.2 means an element is shown if its parent has at least 0.2 the size (minimum of width and height) of the canvas.'
    currentValue = 0.2
}

/**
 * Threshold for full detail level.
 * Corresponds to the regions scale using the current viewport.
 */
export class FullDetailScaleThreshold implements RangeOption {
    static readonly ID: string = 'full-detail-scale-threshold'
    static readonly NAME: string = 'Full Detail Scale Threshold'
    static readonly DEFAULT: number = 0.25
    readonly id: string = FullDetailScaleThreshold.ID
    readonly name: string = FullDetailScaleThreshold.NAME
    readonly type: TransformationOptionType = TransformationOptionType.RANGE
    readonly values: any[] = []
    readonly range = {
        first: 0.01,
        second: 1
    }
    readonly stepSize = 0.01
    readonly initialValue: number = FullDetailScaleThreshold.DEFAULT
    readonly renderCategory: string = SmartZoom.ID
    readonly description = 'Show an element if it can be rendered in at least the given amount of it original size.'
        + 'A value of 0.25 means an element is shown if it can be drawn in a fourth of its original height or width.'
    currentValue = 0.25
}


/**
 * Boolean option toggling the use of text element replacement with rectangles.
 */
export class SimplifySmallText implements RenderOption {
    static readonly ID: string = 'simplify-small-text'
    static readonly NAME: string = 'Simplify Small Text'
    readonly id: string = SimplifySmallText.ID
    readonly name: string = SimplifySmallText.NAME
    readonly type: TransformationOptionType = TransformationOptionType.CHECK
    readonly initialValue: boolean = true
    readonly renderCategory: string = SmartZoom.ID
    readonly description = 'Whether illegible text is simplified to colored rectangles.'
    currentValue = true
}

/**
 * Threshold under which text element simplification occurs in pixels.
 */
export class TextSimplificationThreshold implements RangeOption {
    static readonly ID: string = 'text-simplification-threshold'
    static readonly NAME: string = 'Text Simplification Threshold'
    static readonly DEFAULT: number = 3
    readonly id: string = TextSimplificationThreshold.ID
    readonly name: string = TextSimplificationThreshold.NAME
    readonly type: TransformationOptionType = TransformationOptionType.RANGE
    readonly values: any[] = []
    readonly range = {
        first: 1,
        second: 10
    }
    readonly stepSize = 0.1
    readonly initialValue: number = TextSimplificationThreshold.DEFAULT
    readonly renderCategory: string = SmartZoom.ID
    readonly description = 'The threshold font size to simplify text.\nIf set to 3 a text which is 3 or less pixel high is simplified.'
    currentValue = 3
}

/**
 * The factor by which titles of collapsed regions get scaled by
 * in relation to their size at native resolution.
 */
export class TitleScalingFactor implements RangeOption {
    static readonly ID: string = 'title-scaling-factor'
    static readonly NAME: string = 'Title Scaling Factor'
    static readonly DEFAULT: number = 1
    readonly id: string = TitleScalingFactor.ID
    readonly name: string = TitleScalingFactor.NAME
    readonly type: TransformationOptionType = TransformationOptionType.RANGE
    readonly values: any[] = []
    readonly range = {
        first: 0.5,
        second: 3
    }
    readonly stepSize = 0.01
    readonly initialValue: number = TitleScalingFactor.DEFAULT
    readonly renderCategory: string = SmartZoom.ID
    readonly description = 'Factor to scale region titles compared to their original size.'
        + 'If set to 1 a region title be its original size (if the space permits) regardless of the zoom level.'
        + 'If it was 10 pixel high before it will always be 10 pixel high if the label can fit the region.'
    currentValue = 1
}

/**
 * Boolean option to toggle the scaling of lines based on zoom level.
 */
export class UseMinimumLineWidth implements RenderOption {
    static readonly ID: string = 'use-minimum-line-width'
    static readonly NAME: string = 'Minimum Line Width'
    readonly id: string = UseMinimumLineWidth.ID
    readonly name: string = UseMinimumLineWidth.NAME
    readonly type: TransformationOptionType = TransformationOptionType.CHECK
    readonly initialValue: boolean = true
    readonly renderCategory: string = SmartZoom.ID
    readonly description = "Whether all borders and lines are at least as wide as set by the corresponding 'Minimum Line Width' option."
    currentValue = true
}

/**
 * The size scaled lines should have as a minimum at any zoom level in pixels.
 */
export class MinimumLineWidth implements RangeOption {
    static readonly ID: string = 'minimum-line-width'
    static readonly NAME: string = 'Minimum Line Width'
    static readonly DEFAULT: number = 1
    readonly id: string = MinimumLineWidth.ID
    readonly name: string = MinimumLineWidth.NAME
    readonly type: TransformationOptionType = TransformationOptionType.RANGE
    readonly values: any[] = []
    readonly range = {
        first: 0.1,
        second: 3
    }
    readonly stepSize = 0.01
    readonly initialValue: number = 0.5
    readonly renderCategory: string = SmartZoom.ID
    readonly description = "The minium border or line width.\nIf set to 0.5 each edge or border is at least 0.5 pixel wide."
    currentValue = 0.5
}

export enum ShadowOption {
    /** A real svg shadow. */
    PAPER_MODE = 'Paper Mode',
    /** The shape of the node drawn with different opacity multiple times behind the node. */
    KIELER_STYLE = 'KIELER Style'
}

/**
 * The style shadows should be drawn in, either the paper mode shadows (nice, but slow in
 * performance) or in default KIELER-style (fast, not as nice looking).
 */
export class Shadows implements RenderOption {
    static readonly ID: string = 'paper-shadows'
    static readonly NAME: string = 'Shadow Mode'
    static readonly DEFAULT: ShadowOption = ShadowOption.KIELER_STYLE
    readonly id: string = Shadows.ID
    readonly name: string = Shadows.NAME
    readonly type: TransformationOptionType = TransformationOptionType.CHOICE
    readonly initialValue: ShadowOption = Shadows.DEFAULT
    readonly renderCategory: string = Appearance.ID
    readonly values? = [ShadowOption.PAPER_MODE, ShadowOption.KIELER_STYLE]
    readonly description = 'The style shadows should be drawn in, either the paper mode shadows (nice, but slow in performance)'
     + 'or in default KIELER Style (fast, not as nice looking).'
     + 'KIELER Style draws multiple shapes in form of the node behind the node.'
     + 'Paper Mode uses SVG shadows.'
    currentValue = Shadows.DEFAULT
}

/**
 * Whether going to a Bookmark should be animated
 */
export class AnimateGoToBookmark implements RenderOption {
    static readonly ID: string = 'animate-go-to-bookmark';
    static readonly NAME: string = 'Animate Go To Bookmark';
    static readonly DEFAULT: boolean = true
    readonly id: string = AnimateGoToBookmark.ID;
    readonly name: string = AnimateGoToBookmark.NAME;
    readonly type: TransformationOptionType = TransformationOptionType.CHECK;
    readonly initialValue: boolean = AnimateGoToBookmark.DEFAULT;
    currentValue = true;
}

export interface RenderOptionType {
    readonly ID: string,
    readonly NAME: string,
    new(): RenderOption,
}

export interface RenderOptionDefault extends RenderOptionType {
    readonly DEFAULT: any,
}

/** {@link Registry} that stores and updates different render options. */
@injectable()
export class RenderOptionsRegistry extends Registry {
    private _renderOptions: Map<string, RenderOption> = new Map();

    @inject(PersistenceStorage) private storage: PersistenceStorage;

    constructor() {
        super();
        // Add available render options to this registry
<<<<<<< HEAD
        this.register(DebugEnabled);

=======
        // Invisible
>>>>>>> 7ee72455
        this.register(ResizeToFit);
        this.register(PinSidebarOption);

        this.register(AnimateGoToBookmark);

        // Appearance
        this.register(Appearance)

        this.register(ForceLightBackground);
        this.register(ShowConstraintOption);
        this.register(Shadows)

        // Smart Zoom
        this.register(SmartZoom)
        
        this.register(UseSmartZoom);
        this.register(FullDetailRelativeThreshold)
        this.register(FullDetailScaleThreshold)

        this.register(SimplifySmallText);
        this.register(TextSimplificationThreshold);

        this.register(TitleScalingFactor);

        this.register(UseMinimumLineWidth);
        this.register(MinimumLineWidth);
    }

    @postConstruct()
    init(): void {
        this.storage.getItem<Record<string, unknown>>('render').then((data) => {
            if (data) this.loadPersistedData(data);
        });
    }

    /**
     * Restores options that where previously persisted in storage. Since render
     * options are not provided by the server, they have to be retrieved from storage.
     */
    private loadPersistedData(data: Record<string, unknown>) {
        for (const entry of Object.entries(data)) {
            const option = this._renderOptions.get(entry[0]);
            if (!option) continue;

            option.currentValue = entry[1];
        }
        this.notifyListeners();
    }

    register(Option: RenderOptionType): void {
        this._renderOptions.set(Option.ID, new Option())
    }

    /** Convenience method to register all given options in order. */
    registerAll(...Options: RenderOptionType[]): void {
        Options.forEach(Option => this.register(Option))
    }

    unregister(Option: RenderOptionType): boolean {
        return this._renderOptions.delete(Option.ID)
    }

    /** Convenience method to unregister all given options in order. */
    unregisterAll(...Options: RenderOptionType[]): boolean {
        return Options.every(Option => this.unregister(Option))
    }

    handle(action: Action): void | Action | ICommand {
        if (SetRenderOptionAction.isThisAction(action)) {
            const option = this._renderOptions.get(action.id);
            if (!option) return;

            option.currentValue = action.value;
            this.notifyListeners();

        } else if (ResetRenderOptionsAction.isThisAction(action)) {
            this._renderOptions.forEach((option) => {
                option.currentValue = option.initialValue;
            });
            this.notifyListeners();

        }
        return UpdateModelAction.create([], { animate: false, cause: action })
    }

    get allRenderOptions(): RenderOption[] {
        return Array.from(this._renderOptions.values());
    }

    getValue(Option: RenderOptionType): any | undefined {
        return this._renderOptions.get(Option.ID)?.currentValue;
    }

    getValueOrDefault(Option: RenderOptionDefault): any {
        return this.getValue(Option) ?? Option.DEFAULT
    }
}<|MERGE_RESOLUTION|>--- conflicted
+++ resolved
@@ -23,20 +23,6 @@
 import { ResetRenderOptionsAction, SetRenderOptionAction } from "./actions";
 import { RangeOption, RenderOption, TransformationOptionType } from "./option-models";
 
-<<<<<<< HEAD
-/** Whether debug mode should be enabled. */
-export class DebugEnabled implements RenderOption {
-    static readonly ID: string = 'debug-enabled';
-    static readonly NAME: string = 'Enable Debug Mode';
-    static readonly DESCRIPTION: string = 'Shows further options used to debug the diagrams.';
-    static readonly DEFAULT: boolean = false;
-    readonly id: string = DebugEnabled.ID;
-    readonly name: string = DebugEnabled.NAME;
-    readonly type: TransformationOptionType = TransformationOptionType.CHECK;
-    readonly initialValue: any = DebugEnabled.DEFAULT;
-    readonly description?: string = DebugEnabled.DESCRIPTION;
-    currentValue: any = DebugEnabled.DEFAULT;
-=======
 /**
  * Whether the sidebar panel is pinned or not. 
  */
@@ -50,7 +36,6 @@
     readonly initialValue: boolean = PinSidebarOption.DEFAULT;
     currentValue = PinSidebarOption.DEFAULT;
     invisible = true
->>>>>>> 7ee72455
 }
 
 /**
@@ -59,13 +44,8 @@
  * This has to have the same id as the corresponding FitToScreenAction.
  */
 export class ResizeToFit implements RenderOption {
-<<<<<<< HEAD
-    static readonly ID: string = 'resize-to-fit';
-    static readonly NAME: string = 'Resize To Fit';
-=======
     static readonly ID: string = 'fit';
     static readonly NAME: string = 'Resize To Fit on Refresh';
->>>>>>> 7ee72455
     static readonly DEFAULT: boolean = true
     readonly id: string = ResizeToFit.ID;
     readonly name: string = ResizeToFit.NAME;
@@ -358,12 +338,8 @@
     constructor() {
         super();
         // Add available render options to this registry
-<<<<<<< HEAD
-        this.register(DebugEnabled);
-
-=======
+
         // Invisible
->>>>>>> 7ee72455
         this.register(ResizeToFit);
         this.register(PinSidebarOption);
 
