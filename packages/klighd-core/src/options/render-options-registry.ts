/*
 * KIELER - Kiel Integrated Environment for Layout Eclipse RichClient
 *
 * http://rtsys.informatik.uni-kiel.de/kieler
 *
 * Copyright 2021-2022 by
 * + Kiel University
 *   + Department of Computer Science
 *     + Real-Time and Embedded Systems Group
 *
 * This program and the accompanying materials are made available under the
 * terms of the Eclipse Public License 2.0 which is available at
 * http://www.eclipse.org/legal/epl-2.0.
 *
 * SPDX-License-Identifier: EPL-2.0
 */

import { inject, injectable, postConstruct } from 'inversify'
import { ICommand } from 'sprotty'
import { Action, UpdateModelAction } from 'sprotty-protocol'
import { Registry } from '../base/registry'
import { PersistenceStorage, ServiceTypes } from '../services'
import { ResetRenderOptionsAction, SetRenderOptionAction } from './actions'
import { RangeOption, RenderOption, TransformationOptionType } from './option-models'

/**
 * Whether the sidebar panel is pinned or not.
 */
export class PinSidebarOption implements RenderOption {
    static readonly ID: string = 'pin-sidebar'

    static readonly NAME: string = 'Pin Sidebar'

    static readonly DEFAULT: boolean = true
<<<<<<< HEAD
    readonly id: string = PinSidebarOption.ID;
    readonly name: string = PinSidebarOption.NAME;
    readonly type: TransformationOptionType = TransformationOptionType.CHECK;
    readonly initialValue: boolean = PinSidebarOption.DEFAULT;
    currentValue = PinSidebarOption.DEFAULT;
    debug = true
=======

    readonly id: string = PinSidebarOption.ID

    readonly name: string = PinSidebarOption.NAME

    readonly type: TransformationOptionType = TransformationOptionType.CHECK

    readonly initialValue: boolean = PinSidebarOption.DEFAULT

    currentValue = PinSidebarOption.DEFAULT

    invisible = true
>>>>>>> 81ba1cde
}

/**
 * Resize the diagram to fit the viewport if it is redrawn after a model update
 * or a viewport resize.
 * This has to have the same id as the corresponding FitToScreenAction.
 */
export class ResizeToFit implements RenderOption {
    static readonly ID: string = 'fit'

    static readonly NAME: string = 'Resize To Fit on Refresh'

    static readonly DEFAULT: boolean = true

    readonly id: string = ResizeToFit.ID

    readonly name: string = ResizeToFit.NAME

    // readonly tooltip: string = ResizeToFit.TOOLTIP;
    readonly type: TransformationOptionType = TransformationOptionType.CHECK

    readonly initialValue: boolean = ResizeToFit.DEFAULT

    readonly description = 'Always resize to fit after diagram refresh.'
<<<<<<< HEAD
    currentValue = ResizeToFit.DEFAULT;
    debug = true
=======

    currentValue = ResizeToFit.DEFAULT

    invisible = true
>>>>>>> 81ba1cde
}

/**
 * Uses a light background instead of an applied theme.
 */
export class ForceLightBackground implements RenderOption {
    static readonly ID: string = 'force-light-background'

    static readonly NAME: string = 'Use Light Background'

    static readonly DEFAULT: boolean = false

    readonly id: string = ForceLightBackground.ID

    readonly name: string = ForceLightBackground.NAME

    readonly type: TransformationOptionType = TransformationOptionType.CHECK

    readonly initialValue: boolean = ForceLightBackground.DEFAULT

    readonly renderCategory: string = Appearance.ID

    readonly description = 'Use light background regardless of the color scheme.'

    currentValue = ForceLightBackground.DEFAULT
}

export class ShowConstraintOption implements RenderOption {
    static readonly ID: string = 'show-constraints'

    static readonly NAME: string = 'Show Constraint'

    readonly id: string = ShowConstraintOption.ID

    readonly name: string = ShowConstraintOption.NAME

    readonly type: TransformationOptionType = TransformationOptionType.CHECK

    readonly initialValue: boolean = false

    readonly renderCategory: string = Appearance.ID

    readonly description = 'Show marker for nodes that have interactive layout constraints set.'

    currentValue = false
}

export class Appearance implements RenderOption {
    static readonly ID: string = 'appearance'

    static readonly NAME: string = 'Appearance'

    readonly id: string = Appearance.ID

    readonly name: string = Appearance.NAME

    readonly type: TransformationOptionType = TransformationOptionType.CATEGORY

    readonly initialValue: boolean = true

    readonly description = 'Appearance Category'

    currentValue = true
}

/**
 * Smart Zoom category.
 */
export class SmartZoom implements RenderOption {
    static readonly ID: string = 'smart-zoom'

    static readonly NAME: string = 'Smart Zoom'

    readonly id: string = SmartZoom.ID

    readonly name: string = SmartZoom.NAME

    readonly type: TransformationOptionType = TransformationOptionType.CATEGORY

    readonly initialValue: boolean = true

    readonly renderCategory: string = Appearance.ID

    readonly description = 'Smart Zoom Category'

    currentValue = true
}

/**
 * Boolean option to enable and disable the smart zoom feature.
 * This corresponds to the automatic detail level of regions and states
 * as well as limiting visible elements.
 */
export class UseSmartZoom implements RenderOption {
    static readonly ID: string = 'use-smart-zoom'

    static readonly NAME: string = 'Smart Zoom'

    readonly id: string = UseSmartZoom.ID

    readonly name: string = UseSmartZoom.NAME

    readonly type: TransformationOptionType = TransformationOptionType.CHECK

    readonly initialValue: boolean = true

    readonly renderCategory: string = SmartZoom.ID

    readonly description = 'Enables Smart Zoom'

    currentValue = true
}

/**
 * Threshold for full detail level.
 * Corresponds to the regions size compared to the current viewport.
 */
export class FullDetailRelativeThreshold implements RangeOption {
    static readonly ID: string = 'full-detail-relative-threshold'

    static readonly NAME: string = 'Full Detail Relative Threshold'

    static readonly DEFAULT: number = 0.15

    readonly id: string = FullDetailRelativeThreshold.ID

    readonly name: string = FullDetailRelativeThreshold.NAME

    readonly type: TransformationOptionType = TransformationOptionType.RANGE

    readonly values: any[] = []

    readonly range = {
        first: 0.01,
        second: 1,
    }

    readonly stepSize = 0.01

    readonly initialValue: number = FullDetailRelativeThreshold.DEFAULT

    readonly renderCategory: string = SmartZoom.ID

    readonly description =
        'Shows all children of an element that uses at least the amount of the canvas.' +
        'A value of 0.2 means an element is shown if its parent has at least 0.2 the size (minimum of width and height) of the canvas.'

    currentValue = 0.2
}

/**
 * Threshold for full detail level.
 * Corresponds to the regions scale using the current viewport.
 */
export class FullDetailScaleThreshold implements RangeOption {
    static readonly ID: string = 'full-detail-scale-threshold'

    static readonly NAME: string = 'Full Detail Scale Threshold'

    static readonly DEFAULT: number = 0.25

    readonly id: string = FullDetailScaleThreshold.ID

    readonly name: string = FullDetailScaleThreshold.NAME

    readonly type: TransformationOptionType = TransformationOptionType.RANGE

    readonly values: any[] = []

    readonly range = {
        first: 0.01,
        second: 1,
    }

    readonly stepSize = 0.01

    readonly initialValue: number = FullDetailScaleThreshold.DEFAULT

    readonly renderCategory: string = SmartZoom.ID

    readonly description =
        'Show an element if it can be rendered in at least the given amount of it original size.' +
        'A value of 0.25 means an element is shown if it can be drawn in a fourth of its original height or width.'

    currentValue = 0.25
}

/**
 * Boolean option toggling the use of text element replacement with rectangles.
 */
export class SimplifySmallText implements RenderOption {
    static readonly ID: string = 'simplify-small-text'

    static readonly NAME: string = 'Simplify Small Text'

    readonly id: string = SimplifySmallText.ID

    readonly name: string = SimplifySmallText.NAME

    readonly type: TransformationOptionType = TransformationOptionType.CHECK

    readonly initialValue: boolean = true

    readonly renderCategory: string = SmartZoom.ID

    readonly description = 'Whether illegible text is simplified to colored rectangles.'

    currentValue = true
}

/**
 * Threshold under which text element simplification occurs in pixels.
 */
export class TextSimplificationThreshold implements RangeOption {
    static readonly ID: string = 'text-simplification-threshold'

    static readonly NAME: string = 'Text Simplification Threshold'

    static readonly DEFAULT: number = 3

    readonly id: string = TextSimplificationThreshold.ID

    readonly name: string = TextSimplificationThreshold.NAME

    readonly type: TransformationOptionType = TransformationOptionType.RANGE

    readonly values: any[] = []

    readonly range = {
        first: 1,
        second: 10,
    }

    readonly stepSize = 0.1

    readonly initialValue: number = TextSimplificationThreshold.DEFAULT

    readonly renderCategory: string = SmartZoom.ID

    readonly description =
        'The threshold font size to simplify text.\nIf set to 3 a text which is 3 or less pixel high is simplified.'

    currentValue = 3
}

/**
 * The factor by which titles of collapsed regions get scaled by
 * in relation to their size at native resolution.
 */
export class TitleScalingFactor implements RangeOption {
    static readonly ID: string = 'title-scaling-factor'

    static readonly NAME: string = 'Title Scaling Factor'

    static readonly DEFAULT: number = 1

    readonly id: string = TitleScalingFactor.ID

    readonly name: string = TitleScalingFactor.NAME

    readonly type: TransformationOptionType = TransformationOptionType.RANGE

    readonly values: any[] = []

    readonly range = {
        first: 0.5,
        second: 3,
    }

    readonly stepSize = 0.01

    readonly initialValue: number = TitleScalingFactor.DEFAULT

    readonly renderCategory: string = SmartZoom.ID

    readonly description =
        'Factor to scale region titles compared to their original size.' +
        'If set to 1 a region title be its original size (if the space permits) regardless of the zoom level.' +
        'If it was 10 pixel high before it will always be 10 pixel high if the label can fit the region.'

    currentValue = 1
}

/**
 * Boolean option to toggle the scaling of lines based on zoom level.
 */
export class UseMinimumLineWidth implements RenderOption {
    static readonly ID: string = 'use-minimum-line-width'

    static readonly NAME: string = 'Minimum Line Width'

    readonly id: string = UseMinimumLineWidth.ID

    readonly name: string = UseMinimumLineWidth.NAME

    readonly type: TransformationOptionType = TransformationOptionType.CHECK

    readonly initialValue: boolean = true

    readonly renderCategory: string = SmartZoom.ID

    readonly description =
        "Whether all borders and lines are at least as wide as set by the corresponding 'Minimum Line Width' option."

    currentValue = true
}

/**
 * The size scaled lines should have as a minimum at any zoom level in pixels.
 */
export class MinimumLineWidth implements RangeOption {
    static readonly ID: string = 'minimum-line-width'

    static readonly NAME: string = 'Minimum Line Width'

    static readonly DEFAULT: number = 1

    readonly id: string = MinimumLineWidth.ID

    readonly name: string = MinimumLineWidth.NAME

    readonly type: TransformationOptionType = TransformationOptionType.RANGE

    readonly values: any[] = []

    readonly range = {
        first: 0.1,
        second: 3,
    }

    readonly stepSize = 0.01

    readonly initialValue: number = 0.5

    readonly renderCategory: string = SmartZoom.ID

    readonly description =
        'The minium border or line width.\nIf set to 0.5 each edge or border is at least 0.5 pixel wide.'

    currentValue = 0.5
}

export enum ShadowOption {
    /** A real svg shadow. */
    PAPER_MODE = 'Paper Mode',
    /** The shape of the node drawn with different opacity multiple times behind the node. */
    KIELER_STYLE = 'KIELER Style',
}

/**
 * The style shadows should be drawn in, either the paper mode shadows (nice, but slow in
 * performance) or in default KIELER-style (fast, not as nice looking).
 */
export class Shadows implements RenderOption {
    static readonly ID: string = 'paper-shadows'

    static readonly NAME: string = 'Shadow Mode'

    static readonly DEFAULT: ShadowOption = ShadowOption.KIELER_STYLE

    readonly id: string = Shadows.ID

    readonly name: string = Shadows.NAME

    readonly type: TransformationOptionType = TransformationOptionType.CHOICE

    readonly initialValue: ShadowOption = Shadows.DEFAULT

    readonly renderCategory: string = Appearance.ID

    readonly values? = [ShadowOption.PAPER_MODE, ShadowOption.KIELER_STYLE]

    readonly description =
        'The style shadows should be drawn in, either the paper mode shadows (nice, but slow in performance)' +
        'or in default KIELER Style (fast, not as nice looking).' +
        'KIELER Style draws multiple shapes in form of the node behind the node.' +
        'Paper Mode uses SVG shadows.'

    currentValue = Shadows.DEFAULT
}

/**
 * Whether going to a Bookmark should be animated
 */
export class AnimateGoToBookmark implements RenderOption {
    static readonly ID: string = 'animate-go-to-bookmark'

    static readonly NAME: string = 'Animate Go To Bookmark'

    static readonly DEFAULT: boolean = true

<<<<<<< HEAD
/**
 * Boolean option to toggle debug options.
 */
export class DebugOptions implements RenderOption {
    static readonly ID: string = 'debug-options'
    static readonly NAME: string = 'Debug Options'
    readonly id: string = DebugOptions.ID
    readonly name: string = DebugOptions.NAME
    readonly type: TransformationOptionType = TransformationOptionType.CHECK
    readonly initialValue: boolean = false
    readonly description = "Whether debug options should be shown."
    currentValue = false
    debug = true
=======
    readonly id: string = AnimateGoToBookmark.ID

    readonly name: string = AnimateGoToBookmark.NAME

    readonly type: TransformationOptionType = TransformationOptionType.CHECK

    readonly initialValue: boolean = AnimateGoToBookmark.DEFAULT

    currentValue = true
>>>>>>> 81ba1cde
}

export interface RenderOptionType {
    readonly ID: string
    readonly NAME: string
    new (): RenderOption
}

export interface RenderOptionDefault extends RenderOptionType {
    readonly DEFAULT: any
}

/** {@link Registry} that stores and updates different render options. */
@injectable()
export class RenderOptionsRegistry extends Registry {
    private _renderOptions: Map<string, RenderOption> = new Map()

    @inject(ServiceTypes.PersistenceStorage) private storage: PersistenceStorage

    constructor() {
        super()
        // Add available render options to this registry
<<<<<<< HEAD

        // Debug
        this.register(DebugOptions);
        this.register(ResizeToFit);
        this.register(PinSidebarOption);
=======
        // Invisible
        this.register(ResizeToFit)
        this.register(PinSidebarOption)
>>>>>>> 81ba1cde

        this.register(AnimateGoToBookmark)

        // Appearance
        this.register(Appearance)

        this.register(ForceLightBackground)
        this.register(ShowConstraintOption)
        this.register(Shadows)

        // Smart Zoom
        this.register(SmartZoom)

        this.register(UseSmartZoom)
        this.register(FullDetailRelativeThreshold)
        this.register(FullDetailScaleThreshold)

        this.register(SimplifySmallText)
        this.register(TextSimplificationThreshold)

        this.register(TitleScalingFactor)

        this.register(UseMinimumLineWidth)
        this.register(MinimumLineWidth)
    }

    @postConstruct()
    init(): void {
        this.storage.getItem<Record<string, unknown>>('render').then((data) => {
            if (data) this.loadPersistedData(data)
        })
    }

    /**
     * Restores options that where previously persisted in storage. Since render
     * options are not provided by the server, they have to be retrieved from storage.
     */
    private loadPersistedData(data: Record<string, unknown>) {
        for (const entry of Object.entries(data)) {
            const option = this._renderOptions.get(entry[0])
            if (option) {
                // eslint-disable-next-line prefer-destructuring
                option.currentValue = entry[1]
            }
        }
        this.notifyListeners()
    }

    /** Registers a single render option. */
    register(Option: RenderOptionType): void {
        this._renderOptions.set(Option.ID, new Option())
    }

<<<<<<< HEAD
    /** Convenience method to register all given options in order. */
    registerAll(...Options: RenderOptionType[]): void {
        Options.forEach(Option => this.register(Option))
    }

    /** Unregisters a single render option. */
    unregister(Option: RenderOptionType): boolean {
        return this._renderOptions.delete(Option.ID)
    }

    /** Convenience method to unregister all given options in order. */
    unregisterAll(...Options: RenderOptionType[]): boolean {
        return Options.every(Option => this.unregister(Option))
    }

    /** Handles the render options actions. */
=======
    // eslint-disable-next-line consistent-return
>>>>>>> 81ba1cde
    handle(action: Action): void | Action | ICommand {
        if (SetRenderOptionAction.isThisAction(action)) {
            const option = this._renderOptions.get(action.id)
            if (option) {
                option.currentValue = action.value
                this.notifyListeners()
            }
        } else if (ResetRenderOptionsAction.isThisAction(action)) {
            this._renderOptions.forEach((option) => {
                option.currentValue = option.initialValue
            })
            this.notifyListeners()
        } else {
            return UpdateModelAction.create([], { animate: false, cause: action })
        }
    }

    get allRenderOptions(): RenderOption[] {
        return Array.from(this._renderOptions.values())
    }

    getValue(Option: RenderOptionType): any | undefined {
        return this._renderOptions.get(Option.ID)?.currentValue
    }

    getValueOrDefault(Option: RenderOptionDefault): any {
        return this.getValue(Option) ?? Option.DEFAULT
    }
}<|MERGE_RESOLUTION|>--- conflicted
+++ resolved
@@ -32,27 +32,18 @@
     static readonly NAME: string = 'Pin Sidebar'
 
     static readonly DEFAULT: boolean = true
-<<<<<<< HEAD
-    readonly id: string = PinSidebarOption.ID;
-    readonly name: string = PinSidebarOption.NAME;
-    readonly type: TransformationOptionType = TransformationOptionType.CHECK;
-    readonly initialValue: boolean = PinSidebarOption.DEFAULT;
-    currentValue = PinSidebarOption.DEFAULT;
+
+    readonly id: string = PinSidebarOption.ID
+
+    readonly name: string = PinSidebarOption.NAME
+
+    readonly type: TransformationOptionType = TransformationOptionType.CHECK
+
+    readonly initialValue: boolean = PinSidebarOption.DEFAULT
+
+    currentValue = PinSidebarOption.DEFAULT
+
     debug = true
-=======
-
-    readonly id: string = PinSidebarOption.ID
-
-    readonly name: string = PinSidebarOption.NAME
-
-    readonly type: TransformationOptionType = TransformationOptionType.CHECK
-
-    readonly initialValue: boolean = PinSidebarOption.DEFAULT
-
-    currentValue = PinSidebarOption.DEFAULT
-
-    invisible = true
->>>>>>> 81ba1cde
 }
 
 /**
@@ -77,15 +68,10 @@
     readonly initialValue: boolean = ResizeToFit.DEFAULT
 
     readonly description = 'Always resize to fit after diagram refresh.'
-<<<<<<< HEAD
-    currentValue = ResizeToFit.DEFAULT;
+
+    currentValue = ResizeToFit.DEFAULT
+
     debug = true
-=======
-
-    currentValue = ResizeToFit.DEFAULT
-
-    invisible = true
->>>>>>> 81ba1cde
 }
 
 /**
@@ -477,31 +463,38 @@
 
     static readonly DEFAULT: boolean = true
 
-<<<<<<< HEAD
+    readonly id: string = AnimateGoToBookmark.ID
+
+    readonly name: string = AnimateGoToBookmark.NAME
+
+    readonly type: TransformationOptionType = TransformationOptionType.CHECK
+
+    readonly initialValue: boolean = AnimateGoToBookmark.DEFAULT
+
+    currentValue = true
+}
+
 /**
  * Boolean option to toggle debug options.
  */
 export class DebugOptions implements RenderOption {
     static readonly ID: string = 'debug-options'
+
     static readonly NAME: string = 'Debug Options'
+
     readonly id: string = DebugOptions.ID
+
     readonly name: string = DebugOptions.NAME
-    readonly type: TransformationOptionType = TransformationOptionType.CHECK
+
+    readonly type: TransformationOptionType = TransformationOptionType.CHECK
+
     readonly initialValue: boolean = false
-    readonly description = "Whether debug options should be shown."
+
+    readonly description = 'Whether debug options should be shown.'
+
     currentValue = false
+
     debug = true
-=======
-    readonly id: string = AnimateGoToBookmark.ID
-
-    readonly name: string = AnimateGoToBookmark.NAME
-
-    readonly type: TransformationOptionType = TransformationOptionType.CHECK
-
-    readonly initialValue: boolean = AnimateGoToBookmark.DEFAULT
-
-    currentValue = true
->>>>>>> 81ba1cde
 }
 
 export interface RenderOptionType {
@@ -524,17 +517,10 @@
     constructor() {
         super()
         // Add available render options to this registry
-<<<<<<< HEAD
-
         // Debug
-        this.register(DebugOptions);
-        this.register(ResizeToFit);
-        this.register(PinSidebarOption);
-=======
-        // Invisible
+        this.register(DebugOptions)
         this.register(ResizeToFit)
         this.register(PinSidebarOption)
->>>>>>> 81ba1cde
 
         this.register(AnimateGoToBookmark)
 
@@ -588,10 +574,9 @@
         this._renderOptions.set(Option.ID, new Option())
     }
 
-<<<<<<< HEAD
     /** Convenience method to register all given options in order. */
     registerAll(...Options: RenderOptionType[]): void {
-        Options.forEach(Option => this.register(Option))
+        Options.forEach((Option) => this.register(Option))
     }
 
     /** Unregisters a single render option. */
@@ -601,13 +586,11 @@
 
     /** Convenience method to unregister all given options in order. */
     unregisterAll(...Options: RenderOptionType[]): boolean {
-        return Options.every(Option => this.unregister(Option))
+        return Options.every((Option) => this.unregister(Option))
     }
 
     /** Handles the render options actions. */
-=======
     // eslint-disable-next-line consistent-return
->>>>>>> 81ba1cde
     handle(action: Action): void | Action | ICommand {
         if (SetRenderOptionAction.isThisAction(action)) {
             const option = this._renderOptions.get(action.id)
