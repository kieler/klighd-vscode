/*
 * KIELER - Kiel Integrated Environment for Layout Eclipse RichClient
 *
 * http://rtsys.informatik.uni-kiel.de/kieler
 *
 * Copyright 2021 by
 * + Kiel University
 *   + Department of Computer Science
 *     + Real-Time and Embedded Systems Group
 *
 * This program and the accompanying materials are made available under the
 * terms of the Eclipse Public License 2.0 which is available at
 * http://www.eclipse.org/legal/epl-2.0.
 *
 * SPDX-License-Identifier: EPL-2.0
 */

<<<<<<< HEAD
import { injectable } from "inversify";
import { Action, ICommand, UpdateModelAction } from "sprotty";
import { Registry } from "../base/registry";
import { SetRenderOptionAction } from "./actions";
import { RangeOption, RenderOption, TransformationOptionType } from "./option-models";
=======
import { RefreshDiagramAction } from "@kieler/klighd-interactive/lib/actions";
import { inject, injectable, postConstruct } from "inversify";
import { Action, ICommand } from "sprotty";
import { Registry } from "../base/registry";
import { PersistenceStorage } from "../services";
import { ResetRenderOptionsAction, SetRenderOptionAction } from "./actions";
import { RenderOption, TransformationOptionType } from "./option-models";
>>>>>>> 72e2eb42

export class ShowConstraintOption implements RenderOption {
    static readonly ID: string = "show-constraints";
    static readonly NAME: string = "Show Constraint";
    readonly id: string = ShowConstraintOption.ID;
    readonly name: string = ShowConstraintOption.NAME;
    readonly type: TransformationOptionType = TransformationOptionType.CHECK;
    readonly initialValue: boolean = false;
    currentValue = false;
}

/**
 * Boolean option to enable and disable the smart zoom feature.
 * This corresponds to the automatic detail level of regions and states
 * as well as limiting visible elements.
 */
export class UseSmartZoom implements RenderOption {
    static readonly ID: string = 'use-smart-zoom'
    static readonly NAME: string = 'Smart Zoom'
    readonly id: string = UseSmartZoom.ID
    readonly name: string = UseSmartZoom.NAME
    readonly type: TransformationOptionType = TransformationOptionType.CHECK
    readonly initialValue: boolean = true
    currentValue = true
}

/**
 * Threshold for full detail level.
 * Corresponds to the regions size compared to the current viewport.
 */
export class FullDetailThreshold implements RangeOption {
    static readonly ID: string = 'full-detail-threshold'
    static readonly NAME: string = 'Full Detail Threshold'
    static readonly DEFAULT: number = 0.2
    readonly id: string = FullDetailThreshold.ID
    readonly name: string = FullDetailThreshold.NAME
    readonly type: TransformationOptionType = TransformationOptionType.RANGE
    readonly values: any[] = []
    readonly range = {
        first: 0.01,
        second: 1
    }
    readonly stepSize = 0.01
    readonly initialValue: number = FullDetailThreshold.DEFAULT
    currentValue = 0.2
}


/**
 * Boolean option toggling the use of text element replacement with rectangles.
 */
export class SimplifySmallText implements RenderOption {
    static readonly ID: string = 'simplify-small-text'
    static readonly NAME: string = 'Simplify Small Text'
    readonly id: string = SimplifySmallText.ID
    readonly name: string = SimplifySmallText.NAME
    readonly type: TransformationOptionType = TransformationOptionType.CHECK
    readonly initialValue: boolean = true
    currentValue = true
}

/**
 * Threshold under which text element simplification occurs in pixels.
 */
export class TextSimplificationThreshold implements RangeOption {
    static readonly ID: string = 'text-simplification-threshold'
    static readonly NAME: string = 'Text Simplification Threshold'
    static readonly DEFAULT: number = 3
    readonly id: string = TextSimplificationThreshold.ID
    readonly name: string = TextSimplificationThreshold.NAME
    readonly type: TransformationOptionType = TransformationOptionType.RANGE
    readonly values: any[] = []
    readonly range = {
        first: 1,
        second: 10
    }
    readonly stepSize = 0.1
    readonly initialValue: number = TextSimplificationThreshold.DEFAULT
    currentValue = 3
}

/**
 * The factor by which titles of collapsed regions get scaled by
 * in relation to their size at native resolution.
 */
export class TitleScalingFactor implements RangeOption {
    static readonly ID: string = 'title-scaling-factor'
    static readonly NAME: string = 'Title Scaling Factor'
    static readonly DEFAULT: number = 1
    readonly id: string = TitleScalingFactor.ID
    readonly name: string = TitleScalingFactor.NAME
    readonly type: TransformationOptionType = TransformationOptionType.RANGE
    readonly values: any[] = []
    readonly range = {
        first: 0.5,
        second: 3
    }
    readonly stepSize = 0.01
    readonly initialValue: number = TitleScalingFactor.DEFAULT
    currentValue = 1
}
/**
 * The threshold at which the title will no longer overlay  
 */
export class TitleOverlayThreshold implements RangeOption {
    static readonly ID: string = 'title-overlay-threshold'
    static readonly NAME: string = 'Title Overlay Threshold'
    static readonly DEFAULT: number = 4
    readonly id: string = TitleOverlayThreshold.ID
    readonly name: string = TitleOverlayThreshold.NAME
    readonly type: TransformationOptionType = TransformationOptionType.RANGE
    readonly values: any[] = []
    readonly range = {
        first: 1,
        second: 7
    }
    readonly stepSize = 0.01
    readonly initialValue: number = TitleOverlayThreshold.DEFAULT
    currentValue = 4
}
/**
 * Boolean option to toggle the scaling of lines based on zoom level.
 */
export class UseConstantLineWidth implements RenderOption {
    static readonly ID: string = 'use-constant-line-width'
    static readonly NAME: string = 'Constant Line Width'
    readonly id: string = UseConstantLineWidth.ID
    readonly name: string = UseConstantLineWidth.NAME
    readonly type: TransformationOptionType = TransformationOptionType.CHECK
    readonly initialValue: boolean = true
    currentValue = true
}

/**
 * The size scaled lines should have at any zoom level in pixels.
 */
export class ConstantLineWidth implements RangeOption {
    static readonly ID: string = 'constant-line-width'
    static readonly NAME: string = 'Constant Line Width'
    readonly id: string = ConstantLineWidth.ID
    readonly name: string = ConstantLineWidth.NAME
    readonly type: TransformationOptionType = TransformationOptionType.RANGE
    readonly values: any[] = []
    readonly range = {
        first: 0.1,
        second: 3
    }
    readonly stepSize = 0.01
    readonly initialValue: number = 0.5
    currentValue = 0.5
}

/** {@link Registry} that stores and updates different render options. */
@injectable()
export class RenderOptionsRegistry extends Registry {
    private _renderOptions: Map<string, RenderOption> = new Map();

    @inject(PersistenceStorage) private storage: PersistenceStorage;

    constructor() {
        super();
        // Add available render options to this registry
        this._renderOptions.set(ShowConstraintOption.ID, new ShowConstraintOption());

        this._renderOptions.set(UseSmartZoom.ID, new UseSmartZoom());
        this._renderOptions.set(FullDetailThreshold.ID, new FullDetailThreshold());

        this._renderOptions.set(SimplifySmallText.ID, new SimplifySmallText());
        this._renderOptions.set(TextSimplificationThreshold.ID, new TextSimplificationThreshold());

        this._renderOptions.set(TitleScalingFactor.ID, new TitleScalingFactor());
        this._renderOptions.set(TitleOverlayThreshold.ID, new TitleOverlayThreshold());

        this._renderOptions.set(UseConstantLineWidth.ID, new UseConstantLineWidth());
        this._renderOptions.set(ConstantLineWidth.ID, new ConstantLineWidth());
    }

    @postConstruct()
    init(): void {
        this.storage.getItem<Record<string, unknown>>("render").then((data) => {
            if (data) this.loadPersistedData(data);
        });
    }

    /**
     * Restores options that where previously persisted in storage. Since render
     * options are not provided by the server, they have to be retrieved from storage.
     */
    private loadPersistedData(data: Record<string, unknown>) {
        for (const entry of Object.entries(data)) {
            const option = this._renderOptions.get(entry[0]);
            if (!option) continue;

            option.currentValue = entry[1];
        }
        this.notifyListeners();
    }

    handle(action: Action): void | Action | ICommand {
        if (SetRenderOptionAction.isThisAction(action)) {
            const option = this._renderOptions.get(action.id);

            if (!option) return;

            option.currentValue = action.value;
            this.notifyListeners();

<<<<<<< HEAD
            return new UpdateModelAction([], false, action)

=======
            return new RefreshDiagramAction();
        } else if (ResetRenderOptionsAction.isThisAction(action)) {
            this._renderOptions.forEach((option) => {
                option.currentValue = option.initialValue;
            });
            this.notifyListeners();
            
            return new RefreshDiagramAction();
>>>>>>> 72e2eb42
        }
    }

    get allRenderOptions(): RenderOption[] {
        return Array.from(this._renderOptions.values());
    }

    getValueForId(id: string): any | undefined {
        return this._renderOptions.get(id)?.currentValue;
    }
}<|MERGE_RESOLUTION|>--- conflicted
+++ resolved
@@ -15,21 +15,12 @@
  * SPDX-License-Identifier: EPL-2.0
  */
 
-<<<<<<< HEAD
-import { injectable } from "inversify";
+import { inject, injectable, postConstruct } from "inversify";
 import { Action, ICommand, UpdateModelAction } from "sprotty";
-import { Registry } from "../base/registry";
-import { SetRenderOptionAction } from "./actions";
-import { RangeOption, RenderOption, TransformationOptionType } from "./option-models";
-=======
-import { RefreshDiagramAction } from "@kieler/klighd-interactive/lib/actions";
-import { inject, injectable, postConstruct } from "inversify";
-import { Action, ICommand } from "sprotty";
 import { Registry } from "../base/registry";
 import { PersistenceStorage } from "../services";
 import { ResetRenderOptionsAction, SetRenderOptionAction } from "./actions";
-import { RenderOption, TransformationOptionType } from "./option-models";
->>>>>>> 72e2eb42
+import { RangeOption, RenderOption, TransformationOptionType } from "./option-models";
 
 export class ShowConstraintOption implements RenderOption {
     static readonly ID: string = "show-constraints";
@@ -237,20 +228,14 @@
             option.currentValue = action.value;
             this.notifyListeners();
 
-<<<<<<< HEAD
-            return new UpdateModelAction([], false, action)
-
-=======
-            return new RefreshDiagramAction();
         } else if (ResetRenderOptionsAction.isThisAction(action)) {
             this._renderOptions.forEach((option) => {
                 option.currentValue = option.initialValue;
             });
             this.notifyListeners();
-            
-            return new RefreshDiagramAction();
->>>>>>> 72e2eb42
+
         }
+        return new UpdateModelAction([], false, action)
     }
 
     get allRenderOptions(): RenderOption[] {
