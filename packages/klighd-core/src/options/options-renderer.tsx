--- conflicted
+++ resolved
@@ -16,16 +16,10 @@
  */
 
 /** @jsx html */
-<<<<<<< HEAD
-import { inject, injectable } from "inversify";
-import { VNode } from "snabbdom";
-import { html, IActionDispatcher, TYPES } from "sprotty"; // eslint-disable-line @typescript-eslint/no-unused-vars
-import { DISymbol } from "../di.symbols";
-=======
 import { inject, injectable } from 'inversify'
 import { VNode } from 'snabbdom'
 import { html, IActionDispatcher, TYPES } from 'sprotty' // eslint-disable-line @typescript-eslint/no-unused-vars
->>>>>>> 81ba1cde
+import { DISymbol } from '../di.symbols'
 import {
     PerformOptionsActionAction,
     SetLayoutOptionsAction,
@@ -47,14 +41,9 @@
     RangeOption as RangeOptionData,
     Type,
     RenderOption,
-<<<<<<< HEAD
-    TransformationOptionType
-} from "./option-models";
-import { RenderOptionsRegistry } from "./render-options-registry";
-=======
     TransformationOptionType,
 } from './option-models'
->>>>>>> 81ba1cde
+import { RenderOptionsRegistry } from './render-options-registry'
 
 // Note: Skipping a JSX children by rendering null or undefined for that child does not work the same way
 // as it works in React. It will render the literals as words. To skip a child return an empty string "".
@@ -69,12 +58,9 @@
 /** Renderer that is capable of rendering different option models to jsx. */
 @injectable()
 export class OptionsRenderer {
-<<<<<<< HEAD
-    @inject(TYPES.IActionDispatcher) actionDispatcher: IActionDispatcher;
-    @inject(DISymbol.RenderOptionsRegistry) renderOptionsRegistry: RenderOptionsRegistry;
-=======
     @inject(TYPES.IActionDispatcher) actionDispatcher: IActionDispatcher
->>>>>>> 81ba1cde
+
+    @inject(DISymbol.RenderOptionsRegistry) renderOptionsRegistry: RenderOptionsRegistry
 
     /**
      * Renders all diagram options that are provided by the server. This includes
@@ -285,71 +271,19 @@
     }
 
     /** Renders render options that are stored in the client. An example would be "show constraints" */
-<<<<<<< HEAD
-    renderRenderOptions(renderOptions: RenderOption[], debug: boolean, renderCategory?: RenderOption): (VNode | "")[] | "" {
-        if (renderOptions.length === 0) return "";
+    renderRenderOptions(
+        renderOptions: RenderOption[],
+        debug: boolean,
+        renderCategory?: RenderOption
+    ): (VNode | '')[] | '' {
+        if (renderOptions.length === 0) return ''
 
         return renderOptions
-            .filter(option => debug || !option.debug)
-            .filter(option => option.renderCategory === renderCategory?.id)
-            .map((option) => {
-            switch (option.type) {
-                case TransformationOptionType.CHECK:
-                    return (
-                        <CheckOption
-                            key={option.id}
-                            id={option.id}
-                            name={option.name}
-                            value={option.currentValue}
-                            description={option.description}
-                            onChange={this.handleRenderOptionChange.bind(this, option)}
-                        />
-                    );
-                case TransformationOptionType.RANGE:
-                    return (
-                        <RangeOption
-                            key={option.id}
-                            id={option.id}
-                            name={option.name}
-                            value={option.currentValue}
-                            minValue={(option as RangeOptionData).range.first}
-                            maxValue={(option as RangeOptionData).range.second}
-                            stepSize={(option as RangeOptionData).stepSize}
-                            description={option.description}
-                            onChange={this.handleRenderOptionChange.bind(this, option)}
-                            // Same as onChange
-                            onInput={this.handleRenderOptionChange.bind(this, option)}
-                        />
-                    );
-                case TransformationOptionType.CATEGORY:
-                    return (
-                        <CategoryOption
-                            key={option.id}
-                            id={option.id}
-                            name={option.name}
-                            value={option.currentValue}
-                            description={option.description}
-                            onChange={this.handleRenderOptionChange.bind(this, option)}
-                        >
-                            {/* Skip rendering the children if the category is closed */}
-                            {!option.currentValue
-                                ? ""
-                                : this.renderRenderOptions(renderOptions, debug, option)}
-                        </CategoryOption>
-                    );
-                case TransformationOptionType.CHOICE:
-                    if (option.values) {
-=======
-    renderRenderOptions(renderOptions: RenderOption[], renderCategory?: RenderOption): (VNode | '')[] | '' {
-        if (renderOptions.length === 0) return ''
-
-        return renderOptions
-            .filter((option) => !option.invisible)
+            .filter((option) => debug || !option.debug)
             .filter((option) => option.renderCategory === renderCategory?.id)
             .map((option) => {
                 switch (option.type) {
                     case TransformationOptionType.CHECK:
->>>>>>> 81ba1cde
                         return (
                             <CheckOption
                                 key={option.id}
@@ -387,7 +321,7 @@
                                 onChange={this.handleRenderOptionChange.bind(this, option)}
                             >
                                 {/* Skip rendering the children if the category is closed */}
-                                {!option.currentValue ? '' : this.renderRenderOptions(renderOptions, option)}
+                                {!option.currentValue ? '' : this.renderRenderOptions(renderOptions, debug, option)}
                             </CategoryOption>
                         )
                     case TransformationOptionType.CHOICE:
