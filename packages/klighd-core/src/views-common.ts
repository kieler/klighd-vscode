/*
 * KIELER - Kiel Integrated Environment for Layout Eclipse RichClient
 *
 * http://rtsys.informatik.uni-kiel.de/kieler
 *
 * Copyright 2019-2023 by
 * + Kiel University
 *   + Department of Computer Science
 *     + Real-Time and Embedded Systems Group
 *
 * This program and the accompanying materials are made available under the
 * terms of the Eclipse Public License 2.0 which is available at
 * http://www.eclipse.org/legal/epl-2.0.
 *
 * SPDX-License-Identifier: EPL-2.0
 */

<<<<<<< HEAD
import { KGraphData, SKGraphElement } from '@kieler/klighd-interactive/lib/constraint-classes';
import { Bounds, Point, toDegrees } from 'sprotty-protocol';
import { SKGraphModelRenderer } from './skgraph-model-renderer';
import {
    Decoration, HorizontalAlignment, isRendering, KColoring, KHorizontalAlignment, KLineCap,
    KLineJoin, KLineStyle, KPolyline, KPosition, KRendering, KRenderingRef, KRotation, KText,
    KTextUnderline, KVerticalAlignment, K_RENDERING_REF, K_TEXT, LineCap, LineJoin, LineStyle,
    SKEdge, SKLabel, SKNode, Underline, VerticalAlignment
} from './skgraph-models';
import { ColorStyle, DEFAULT_K_HORIZONTAL_ALIGNMENT, DEFAULT_K_VERTICAL_ALIGNMENT, KStyles } from './views-styles';
=======
import { KGraphData } from '@kieler/klighd-interactive/lib/constraint-classes'
import { Bounds, Point, toDegrees } from 'sprotty-protocol'
import { SKGraphModelRenderer } from './skgraph-model-renderer'
import {
    Decoration,
    HorizontalAlignment,
    isRendering,
    KColoring,
    KHorizontalAlignment,
    KLineCap,
    KLineJoin,
    KLineStyle,
    KPolyline,
    KPosition,
    KRendering,
    KRenderingRef,
    KRotation,
    KText,
    KTextUnderline,
    KVerticalAlignment,
    K_RENDERING_REF,
    K_TEXT,
    LineCap,
    LineJoin,
    LineStyle,
    SKEdge,
    SKGraphElement,
    SKLabel,
    SKNode,
    Underline,
    VerticalAlignment,
} from './skgraph-models'
import { KStyles, ColorStyle, DEFAULT_K_HORIZONTAL_ALIGNMENT, DEFAULT_K_VERTICAL_ALIGNMENT } from './views-styles'
>>>>>>> 81ba1cde

// ------------- Util Class names ------------- //
const K_LEFT_POSITION = 'KLeftPositionImpl'
const K_RIGHT_POSITION = 'KRightPositionImpl'
const K_TOP_POSITION = 'KTopPositionImpl'
const K_BOTTOM_POSITION = 'KBottomPositionImpl'

// ------------- constants for string building --------------- //
const RGB_START = 'rgb('
const RGB_END = ')'

/**
 * Translates a KLineCap into the text needed for the SVG 'stroke-linecap' attribute.
 * @param lineCap The KLineCap.
 */
export function lineCapText(lineCap: KLineCap): 'butt' | 'round' | 'square' {
    switch (lineCap.lineCap) {
        case LineCap.CAP_FLAT: {
            // the flat LineCap option is actually called 'butt' in svg and most other usages.
            return 'butt'
        }
        case LineCap.CAP_ROUND: {
            return 'round'
        }
        case LineCap.CAP_SQUARE: {
            return 'square'
        }
        default: {
            console.error('error in views.common.ts, unexpected LineCap in switch')
            return 'butt'
        }
    }
}

/**
 * Translates a KLineJoin into the text needed for the SVG 'stroke-linejoin' attribute.
 * @param lineJoin The KLineJoin.
 */
export function lineJoinText(lineJoin: KLineJoin): 'bevel' | 'miter' | 'round' {
    switch (lineJoin.lineJoin) {
        case LineJoin.JOIN_BEVEL: {
            return 'bevel'
        }
        case LineJoin.JOIN_MITER: {
            return 'miter'
        }
        case LineJoin.JOIN_ROUND: {
            return 'round'
        }
        default: {
            console.error('error in views.common.ts, unexpected LineJoin in switch')
            return 'miter'
        }
    }
}

/**
 * Translates a KLineStyle into the text needed for the SVG 'stroke-dasharray' attribute.
 * If the resulting dasharray would be a solid line, return undefined instead.
 * @param lineStyle The KLineStyle
 * @param lineWidth The width of the drawn line
 */
export function lineStyleText(lineStyle: KLineStyle, lineWidth: number): string | undefined {
    // TODO: implement dashOffset
    const one: string = (1 * lineWidth).toString()
    const three: string = (3 * lineWidth).toString()
    switch (lineStyle.lineStyle) {
        case LineStyle.CUSTOM: {
            if (lineStyle.dashPattern === undefined) {
                // Draw a solid line if the custom dashPattern is not defined.
                return undefined
            }
            return lineStyle.dashPattern.join(' ')
        }
        case LineStyle.DASH: {
            return [three, one].join(' ')
        }
        case LineStyle.DASHDOT: {
            return [three, one, one, one].join(' ')
        }
        case LineStyle.DASHDOTDOT: {
            return [three, one, one, one, one, one].join(' ')
        }
        case LineStyle.DOT: {
            return one
        }
        case LineStyle.SOLID: {
            return undefined
        }
        default: {
            console.error('error in views.common.ts, unexpected LineStyle in switch')
            return undefined
        }
    }
}

/**
 * Translates a VerticalAlignment into the text needed for the SVG text 'dominant-baseline' attribute.
 * @param verticalAlignment The VerticalAlignment.
 */
export function verticalAlignmentText(verticalAlignment: VerticalAlignment): 'middle' | 'baseline' | 'hanging' {
    switch (verticalAlignment) {
        case VerticalAlignment.CENTER: {
            return 'middle'
        }
        case VerticalAlignment.BOTTOM: {
            return 'baseline'
        }
        case VerticalAlignment.TOP: {
            return 'hanging'
        }
        default: {
            console.error('error in views.common.ts, unexpected VerticalAlignment in switch')
            return 'hanging'
        }
    }
}

/**
 * Translates a KTextUnderline into the text needed for the SVG 'text-decoration-style' attribute.
 * @param underline The KTextUnderline.
 */
export function textDecorationStyleText(underline: KTextUnderline): 'solid' | 'double' | 'wavy' | undefined {
    switch (underline.underline) {
        case Underline.NONE: {
            return undefined
        }
        case Underline.SINGLE: {
            return 'solid'
        }
        case Underline.DOUBLE: {
            return 'double'
        }
        case Underline.ERROR: {
            return 'wavy'
        }
        case Underline.SQUIGGLE: {
            return 'wavy'
        }
        case Underline.LINK: {
            return 'solid'
        }
        default: {
            console.error('error in views.common.ts, unexpected Underline in switch')
            return undefined
        }
    }
}

// eslint-disable-next-line
export function textDecorationColor(underline: KTextUnderline): string | undefined {
    return undefined // TODO:
}

/**
 * Calculates the x-coordinate of the text's positioning box when considering its available space and its alignment.
 * @param x The calculated x-coordinate pointing to the left coordinate of the text rendering box.
 * @param width The available width for the text.
 * @param horizontalAlignment The KHorizontalAlignment.
 * @param textWidth The real width the rendered text needs.
 */
export function calculateX(
    x: number,
    width: number,
    horizontalAlignment: KHorizontalAlignment,
    textWidth?: number
): number {
    if (textWidth === undefined) {
        switch (horizontalAlignment.horizontalAlignment) {
            case HorizontalAlignment.CENTER: {
                return x + width / 2
            }
            case HorizontalAlignment.LEFT: {
                return x
            }
            case HorizontalAlignment.RIGHT: {
                return x + width
            }
            default: {
                console.error('error in views.common.ts, unexpected HorizontalAlignment in switch')
                return x
            }
        }
    } else {
        switch (horizontalAlignment.horizontalAlignment) {
            case HorizontalAlignment.CENTER: {
                return x + width / 2 - textWidth / 2
            }
            case HorizontalAlignment.LEFT: {
                return x
            }
            case HorizontalAlignment.RIGHT: {
                return x + width - textWidth
            }
            default: {
                console.error('error in views.common.ts, unexpected HorizontalAlignment in switch')
                return x
            }
        }
    }
}

/**
 * Calculates the y-coordinate of the text's positioning box when considering its alignment.
 * @param y The calculated y-coordinate pointing to the top coordinate of the text rendering box.
 * @param height The available height for the text.
 * @param verticalAlignment The KVerticalAlignment.
 * @param numberOfLines The number of lines in the given text.
 */
export function calculateY(
    y: number,
    height: number,
    verticalAlignment: KVerticalAlignment,
    numberOfLines: number
): number {
    let lineHeight = height / numberOfLines
    if (numberOfLines === 0) {
        lineHeight = height
    }
    switch (verticalAlignment.verticalAlignment) {
        case VerticalAlignment.CENTER: {
            return y + lineHeight / 2
        }
        case VerticalAlignment.BOTTOM: {
            return y + lineHeight
        }
        case VerticalAlignment.TOP: {
            return y
        }
        default: {
            console.error('error in views.common.ts, unexpected VerticalAlignment in switch')
            return y
        }
    }
}

/**
 * Evaluates a position inside given parent bounds. Inspired by the java method PlacementUtil.evaluateKPosition.
 * @param position The position.
 * @param parentBounds The parent bounds.
 * @param topLeft In case position is undefined assume a topLeft KPosition, and a bottomRight KPosition otherwise.
 * @returns The evaluated position.
 */
export function evaluateKPosition(position: KPosition, parentBounds: Bounds, topLeft: boolean): Point {
    const { width, height } = parentBounds
    const point = { x: 0, y: 0 }

    let xPos = position.x
    let yPos = position.y

    if (xPos === undefined) {
        xPos = {
            absolute: 0,
            relative: 0,
            type: topLeft ? K_LEFT_POSITION : K_RIGHT_POSITION,
        }
    }
    if (yPos === undefined) {
        yPos = {
            absolute: 0,
            relative: 0,
            type: topLeft ? K_TOP_POSITION : K_BOTTOM_POSITION,
        }
    }

    if (xPos.type === K_LEFT_POSITION) {
        point.x = xPos.relative * width + xPos.absolute
    } else {
        point.x = width - xPos.relative * width - xPos.absolute
    }
    if (yPos.type === K_TOP_POSITION) {
        point.y = yPos.relative * height + yPos.absolute
    } else {
        point.y = height - yPos.relative * height - yPos.absolute
    }

    return point
}

/**
 * Tries to find the ID in the given map object.
 * @param map The object containing something under the given ID.
 * @param idString The ID too look up.
 */
export function findById(map: Record<string, unknown>, idString: string): any {
    if (map === undefined) {
        return undefined
    }
    return map[idString]
}

/**
 * Returns if the given coloring is a single color and no gradient.
 * @param coloring The coloring to check.
 */
export function isSingleColor(coloring: KColoring): boolean {
    return coloring.targetColor === undefined || coloring.targetAlpha === undefined
}

/**
 * Returns the SVG fill string representing the given coloring, if it is a single color. Check that with isSingleColor(KColoring) beforehand.
 * @param coloring The coloring.
 */
export function fillSingleColor(coloring: KColoring): ColorStyle {
    return {
        color: `${RGB_START}${coloring.color.red},${coloring.color.green},${coloring.color.blue}${RGB_END}`,
        opacity: coloring.alpha === undefined || coloring.alpha === 255 ? undefined : (coloring.alpha / 255).toString(),
    }
}

/**
 * Transforms any string in 'CamelCaseFormat' to a string in 'kebab-case-format'.
 * @param string The string to transform.
 */
export function camelToKebab(string: string): string {
    return string.replace(/([a-z0-9])([A-Z])/g, '$1-$2').toLowerCase()
}

/**
 * Calculate the bounds of the given rendering and the SVG transformation string that has to be applied to the SVG element for this rendering.
 * @param rendering The rendering to calculate the bounds and transformation for.
 * @param kRotation The KRotation style of the rendering.
 * @param parent The parent SKGraphElement this rendering is contained in.
 * @param context The rendering context used to render this element.
 * @param boundingBox If this method should not return the values to be applied to the SVG but the
 *  box coordinates instead. Required to find the true bounding box of text renderings.
 * @param isEdge If the rendering is for an edge.
 */
export function findBoundsAndTransformationData(
    rendering: KRendering,
    styles: KStyles,
    parent: SKGraphElement,
    context: SKGraphModelRenderer,
    isEdge?: boolean,
    boundingBox?: boolean
): BoundsAndTransformation | undefined {
    if (rendering.type === K_TEXT && !boundingBox) {
        return findTextBoundsAndTransformationData(rendering as KText, styles, parent, context)
    }

    let bounds
    let decoration

    if ((rendering.properties['klighd.lsp.calculated.bounds'] as Bounds) !== undefined) {
        // Bounds are in the calculatedBounds of the rendering.
        bounds = rendering.properties['klighd.lsp.calculated.bounds'] as Bounds
    }
    // If no bounds have been found yet, they should be in the boundsMap.
    if (bounds === undefined && context.boundsMap !== undefined) {
        bounds = findById(context.boundsMap, rendering.properties['klighd.lsp.rendering.id'] as string)
    }
    // If there is a decoration, calculate the bounds and decoration (containing a possible rotation) from that.
    if ((rendering.properties['klighd.lsp.calculated.decoration'] as Decoration) !== undefined) {
        decoration = rendering.properties['klighd.lsp.calculated.decoration'] as Decoration
        bounds = {
            x: decoration.bounds.x + decoration.origin.x,
            y: decoration.bounds.y + decoration.origin.y,
            width: decoration.bounds.width,
            height: decoration.bounds.height,
        }
    }
    // Same as above, if the decoration has not been found yet, it should be in the decorationMap.
    if (decoration === undefined && context.decorationMap !== undefined) {
        decoration = findById(context.decorationMap, rendering.properties['klighd.lsp.rendering.id'] as string)
        if (decoration !== undefined) {
            bounds = {
                x: decoration.bounds.x + decoration.origin.x,
                y: decoration.bounds.y + decoration.origin.y,
                width: decoration.bounds.width,
                height: decoration.bounds.height,
            }
        }
    }
    // Error check: If there are no bounds or decoration, at least try to fall back to possible size and position attributes in the parent element.
    // If the parent element has no bounds either, the object can not be rendered.
    if (decoration === undefined && bounds === undefined && 'size' in parent && 'position' in parent) {
        bounds = {
            x: (parent as any).position.x,
            y: (parent as any).position.y,
            width: (parent as any).size.width,
            height: (parent as any).size.height,
        }
    } else if (decoration === undefined && bounds === undefined) {
        return undefined
    }

    if (parent instanceof SKNode && parent.shadow) {
        // bounds of the shadow indicating the old position of the node
        bounds = {
            x: parent.shadowX - parent.position.x,
            y: parent.shadowY - parent.position.y,
            width: parent.size.width,
            height: parent.size.height,
        }
    }

    // Calculate the svg transformation function string for this element and all its child elements given the bounds and decoration.
    const transformation = getTransformation(bounds, decoration, styles.kRotation, isEdge)

    return {
        bounds,
        transformation,
    }
}

/**
 * Calculate the bounds of the given text rendering and the SVG transformation string that has to be applied to the SVG element for this text.
 * @param rendering The text rendering to calculate the bounds and transformation for.
 * @param styles The styles for this text rendering
 * @param parent The parent SKGraphElement this rendering is contained in.
 * @param context The rendering context used to render this element.
 */
export function findTextBoundsAndTransformationData(
    rendering: KText,
    styles: KStyles,
    parent: SKGraphElement | SKLabel,
    context: SKGraphModelRenderer
): BoundsAndTransformation | undefined {
    let bounds: {
        x: number | undefined
        y: number | undefined
        height: number | undefined
        width: number | undefined
    } = {
        x: undefined,
        y: undefined,
        width: undefined,
        height: undefined,
    }
    let decoration

    // Find the text to write first.
    let text
    // KText elements as renderings of labels have their text in the KLabel, not the KText
    if ('text' in parent) {
        // if parent is KLabel
        text = parent.text
    } else {
        text = rendering.text
    }
    if (parent.properties['de.cau.cs.kieler.klighd.labels.textOverride'] !== undefined) {
        text = parent.properties['de.cau.cs.kieler.klighd.labels.textOverride'] as string
    }

    // The text split into an array for each individual line
    const lines = text?.split('\n')?.length ?? 1

    if ((rendering.properties['klighd.calculated.text.bounds'] as Bounds) !== undefined) {
        const textWidth = (rendering.properties['klighd.calculated.text.bounds'] as Bounds).width
        const textHeight = (rendering.properties['klighd.calculated.text.bounds'] as Bounds).height

        if ((rendering.properties['klighd.lsp.calculated.bounds'] as Bounds) !== undefined) {
            const foundBounds = rendering.properties['klighd.lsp.calculated.bounds'] as Bounds
            bounds.x = calculateX(
                foundBounds.x,
                foundBounds.width,
                styles.kHorizontalAlignment ?? DEFAULT_K_HORIZONTAL_ALIGNMENT,
                textWidth
            )
            bounds.y = calculateY(
                foundBounds.y,
                foundBounds.height,
                styles.kVerticalAlignment ?? DEFAULT_K_VERTICAL_ALIGNMENT,
                lines
            )
            bounds.width = textWidth
            bounds.height = textHeight
        }
        // if no bounds have been found yet, they should be in the boundsMap
        if (bounds.x === undefined && context.boundsMap !== undefined) {
            const foundBounds = findById(context.boundsMap, rendering.properties['klighd.lsp.rendering.id'] as string)
            if (bounds !== undefined) {
                bounds.x = calculateX(
                    foundBounds.x,
                    foundBounds.width,
                    styles.kHorizontalAlignment ?? DEFAULT_K_HORIZONTAL_ALIGNMENT,
                    textWidth
                )
                bounds.y = calculateY(
                    foundBounds.y,
                    foundBounds.height,
                    styles.kVerticalAlignment ?? DEFAULT_K_VERTICAL_ALIGNMENT,
                    lines
                )
                bounds.width = textWidth
                bounds.height = textHeight
            }
        }
        // If there is a decoration, calculate the bounds and decoration (containing a possible rotation) from that.
        if ((rendering.properties['klighd.lsp.calculated.decoration'] as Decoration) !== undefined) {
            decoration = rendering.properties['klighd.lsp.calculated.decoration'] as Decoration
            bounds.x = calculateX(
                decoration.bounds.x + decoration.origin.x,
                textWidth,
                styles.kHorizontalAlignment ?? DEFAULT_K_HORIZONTAL_ALIGNMENT,
                textWidth
            )
            bounds.y = calculateY(
                decoration.bounds.y + decoration.origin.y,
                textHeight,
                styles.kVerticalAlignment ?? DEFAULT_K_VERTICAL_ALIGNMENT,
                lines
            )
            bounds.width = decoration.bounds.width
            bounds.height = decoration.bounds.height
        }
        // Same as above, if the decoration has not been found yet, it should be in the decorationMap.
        if (decoration === undefined && context.decorationMap !== undefined) {
            decoration = findById(context.decorationMap, rendering.properties['klighd.lsp.rendering.id'] as string)
            if (decoration !== undefined) {
                bounds.x = calculateX(
                    decoration.bounds.x + decoration.origin.x,
                    textWidth,
                    styles.kHorizontalAlignment ?? DEFAULT_K_HORIZONTAL_ALIGNMENT,
                    textWidth
                )
                bounds.y = calculateY(
                    decoration.bounds.y + decoration.origin.y,
                    textHeight,
                    styles.kVerticalAlignment ?? DEFAULT_K_VERTICAL_ALIGNMENT,
                    lines
                )
                bounds.width = decoration.bounds.width
                bounds.height = decoration.bounds.height
            }
        }
        // Error check: If there are no bounds or decoration, at least try to fall back to possible size and position attributes in the parent element.
        // If the parent element has no bounds either, the object can not be rendered.
        if (decoration === undefined && bounds.x === undefined && 'size' in parent && 'position' in parent) {
            bounds.x = (parent as any).position.x
            bounds.y = (parent as any).position.y
            bounds.width = (parent as any).size.width
            bounds.height = (parent as any).size.height
        } else if (decoration === undefined && bounds.x === undefined) {
            return undefined
        }
    }

    // If still no bounds are found, set all by default to 0.
    if (bounds.x === undefined) {
        bounds = {
            x: 0,
            y: 0,
            width: 0,
            height: 0,
        }
        // Do not apply any rotation style in that case either, as the bounds estimation may get confused then.
        styles.kRotation = undefined
    }
    // Calculate the svg transformation function string for this element given the bounds and decoration.
    const transformation = getTransformation(bounds as Bounds, decoration, styles.kRotation, false, true)
    return {
        bounds: bounds as Bounds,
        transformation,
    }
}

/**
 * Simple container interface to hold bounds and transformation data.
 */
export interface BoundsAndTransformation {
    bounds: Bounds
    transformation: Transformation[]
}

/**
 * Transformation data to be easily converted to SVG transformation strings. Data contained in sub-hierarchies.
 */
export interface Transformation {
    kind: 'rotate' | 'scale' | 'translate'
}

/**
 * A rotation, possibly around a center point. Can be converted to SVG transformation string as `rotate(angle[, x, y])`.
 */
export interface Rotation extends Transformation {
    kind: 'rotate'
    angle: number
    x?: number
    y?: number
}

export function isRotation(transformation: Transformation): transformation is Rotation {
    return transformation.kind === 'rotate'
}

/**
 * A scale. Can be converted to SVG transformation string as `scale(factor)`.
 */
export interface Scale extends Transformation {
    kind: 'scale'
    factor: number
}

export function isScale(transformation: Transformation): transformation is Scale {
    return transformation.kind === 'scale'
}

/**
 * A translation. Can be converted to SVG transformation string as `translate(x, y)`.
 */
export interface Translation extends Transformation {
    kind: 'translate'
    x: number
    y: number
}

export function isTranslation(transformation: Transformation): transformation is Translation {
    return transformation.kind === 'translate'
}

/**
 * Converts the transformation into a String, that can be used for the SVG transformation attribute.
 * @param transformation The transformation to convert.
 * @returns An SVG transformation string.
 */
export function transformationToSVGString(transformation: Transformation): string {
    if (isRotation(transformation)) {
        if (transformation.x === undefined && transformation.y === undefined) {
            return `${transformation.kind}(${transformation.angle})`
        }
        return `${transformation.kind}(${transformation.angle}, ${transformation.x}, ${transformation.y})`
    }
    if (isTranslation(transformation)) {
        return `${transformation.kind}(${transformation.x}, ${transformation.y})`
    }
    if (isScale(transformation)) {
        return `${transformation.kind}(${transformation.factor})`
    }
    console.error(
        `A transformation has to be a rotation, scale, or translation, but is: ${transformation}. Error in code detected!`
    )
    return ''
}

/**
 * Reverses an array of transformations such that applying the transformation and its reverse counterpart will result in the identity transformation.
 * @param transformations The transformations to reverse.
 * @returns The reversed transformations.
 */
export function reverseTransformations(transformations: Transformation[]): Transformation[] {
    return transformations.map((transformation) => reverseTransformation(transformation)).reverse()
}

/**
 * Reverses a transformation such that applying the transformation and its reverse counterpart will result in the identity transformation.
 * @param transformation The transformation to reverse.
 * @returns The reversed transformation.
 */
export function reverseTransformation(transformation: Transformation): Transformation {
    if (isTranslation(transformation)) {
        return {
            kind: 'translate',
            x: -transformation.x,
            y: -transformation.y,
        } as Translation
    }
    if (isRotation(transformation)) {
        return {
            kind: 'rotate',
            angle: -transformation.angle,
            x: transformation.x,
            y: transformation.y,
        } as Rotation
    }
    return {
        kind: 'scale',
        factor: 1 / (transformation as Scale).factor,
    } as Scale
}

/**
 * Calculates the SVG transformation string that has to be applied to the SVG element.
 * @param bounds The bounds of the rendering.
 * @param decoration The decoration of the rendering.
 * @param kRotation The KRotation style of the rendering.
 * @param isEdge If the rendering is for an edge.
 * @param isText If the rendering is a text.
 */
export function getTransformation(
    bounds: Bounds,
    decoration: Decoration,
    kRotation: KRotation | undefined,
    isEdge?: boolean,
    isText?: boolean
): Transformation[] {
    if (isEdge === undefined) {
        isEdge = false
    }
    if (isText === undefined) {
        isText = false
    }
    const transform: Transformation[] = []
    // Do the rotation for the element only if the decoration itself exists and is not 0.
    if (decoration !== undefined && toDegrees(decoration.rotation) !== 0) {
        // The rotation itself
        const rotation: Rotation = { kind: 'rotate', angle: toDegrees(decoration.rotation) }
        // If the rotation is around a point other than (0,0), add the additional parameters to the rotation.
        if (decoration.origin.x !== 0 || decoration.origin.y !== 0) {
            rotation.x = decoration.origin.x
            rotation.y = decoration.origin.y
        }
        transform.push(rotation)
    }

    // Translate if there are bounds and if the transformation is not for an edge or a text. This replicates the behavior of KIELER as edges don't really define bounds.
    if (!isEdge && !isText && bounds !== undefined && (bounds.x !== 0 || bounds.y !== 0)) {
        transform.push({ kind: 'translate', x: bounds.x, y: bounds.y } as Translation)
    }

    // Rotate the element also if a KRotation style has to be applied
    if (kRotation !== undefined && kRotation.rotation !== 0) {
        // The rotation itself
        const rotation: Rotation = { kind: 'rotate', angle: kRotation.rotation }
        // Rotate around a defined point other than (0,0) of the object only for non-edges. This replicates the behavior of KIELER as edges don't really define bounds.
        if (!isEdge) {
            if (kRotation.rotationAnchor === undefined) {
                // If the rotation anchor is undefined, rotate around the center by default.
                const CENTER = {
                    x: {
                        type: K_LEFT_POSITION,
                        absolute: 0,
                        relative: 0.5,
                    },
                    y: {
                        type: K_TOP_POSITION,
                        absolute: 0,
                        relative: 0.5,
                    },
                }
                kRotation.rotationAnchor = CENTER
            }
            const rotationAnchor = evaluateKPosition(kRotation.rotationAnchor, bounds, true)

            // If the rotation is around a point other than (0,0), add the additional parameters to the rotation.
            if (rotationAnchor.x !== 0 || rotationAnchor.y !== 0) {
                rotation.x = rotationAnchor.x
                rotation.y = rotationAnchor.y
            }
        }
        transform.push(rotation)
    }
    return transform
}

/**
 * calculates an array of all points that the polyline rendering should follow.
 * @param parent The parent element containing this rendering.
 * @param rendering The polyline rendering.
 * @param boundsAndTransformation The bounds and transformation data calculated by findBoundsAndTransformation(...).
 */
export function getPoints(
    parent: SKGraphElement | SKEdge,
    rendering: KPolyline,
    boundsAndTransformation: BoundsAndTransformation
): Point[] {
    let points: Point[] = []
    // If the rendering has points defined, use them for the rendering.
    if ('points' in rendering) {
        const kPositions = rendering.points
        kPositions.forEach((kPosition) => {
            const pos = evaluateKPosition(kPosition, boundsAndTransformation.bounds, true)
            points.push({
                x: pos.x + boundsAndTransformation.bounds.x,
                y: pos.y + boundsAndTransformation.bounds.y,
            })
        })
    } else if ('routingPoints' in parent) {
        // If no points for the rendering are specified, the parent has to be and edge and have routing points.
        points = parent.routingPoints
    } else {
        console.error('The rendering does not have any points for its routing.')
    }

    // If the array is empty, do not continue trying to modify the points.
    if (points.length === 0) {
        return points
    }
    const firstPoint = points[0]
    let minX = firstPoint.x
    let maxX = firstPoint.x
    let minY = firstPoint.y
    let maxY = firstPoint.y
    for (let i = 1; i < points.length - 1; i++) {
        const p = points[i]
        if (p.x < minX) {
            minX = p.x
        }
        if (p.x > maxX) {
            maxX = p.x
        }
        if (p.y < minY) {
            minY = p.y
        }
        if (p.y > maxY) {
            maxY = p.y
        }
    }
    // hack to avoid paths with no width / height. These paths will not get drawn by chrome due to a bug in their svg renderer TODO: find a fix if there is any better way
    const EPSILON = 0.001
    if (points.length > 1) {
        const lastPoint = points[points.length - 1]
        let lastX = lastPoint.x
        let lastY = lastPoint.y
        // if this path has no width and the last point does not add anything to that, we need to shift one value by a tiny, invisible value so the width will now be bigger than 0.
        if (maxX - minX === 0 && lastX === maxX) {
            lastX += EPSILON
            points[points.length - 1] = { x: lastX, y: lastY }
        }
        // same for Y
        if (maxY - minY === 0 && lastY === maxY) {
            lastY += EPSILON
            points[points.length - 1] = { x: lastX, y: lastY }
        }
    }
    return points
}

/**
 * Looks up the first KRendering in the list of data and returns it. KRenderingReferences are handled and dereferenced as well, so only 'real' renderings are returned.
 * @param datas The list of possible renderings.
 * @param context The rendering context for this rendering.
 */
export function getKRendering(datas: KGraphData[], context: SKGraphModelRenderer): KRendering | undefined {
    for (const data of datas) {
        if (data !== null && data.type === K_RENDERING_REF) {
            if (context.kRenderingLibrary) {
                let id = (data as KRenderingRef).properties['klighd.lsp.rendering.id'] as string
                // trim the ID to remove the leading parent graph element ID that is prefixed in rendering refs
                id = id.substring(id.indexOf('$$lib$$$'))
                for (const rendering of context.kRenderingLibrary.renderings) {
                    if (((rendering as KRendering).properties['klighd.lsp.rendering.id'] as string) === id) {
                        context.boundsMap = (data as KRenderingRef).properties[
                            'klighd.lsp.calculated.bounds.map'
                        ] as Record<string, unknown>
                        context.decorationMap = (data as KRenderingRef).properties[
                            'klighd.lsp.calculated.decoration.map'
                        ] as Record<string, unknown>
                        return rendering as KRendering
                    }
                }
            } else {
                console.log('No KRenderingLibrary for KRenderingRef in context')
            }
        }
        if (data !== null && isRendering(data)) {
            return data
        }
    }
    return undefined
}<|MERGE_RESOLUTION|>--- conflicted
+++ resolved
@@ -15,19 +15,7 @@
  * SPDX-License-Identifier: EPL-2.0
  */
 
-<<<<<<< HEAD
-import { KGraphData, SKGraphElement } from '@kieler/klighd-interactive/lib/constraint-classes';
-import { Bounds, Point, toDegrees } from 'sprotty-protocol';
-import { SKGraphModelRenderer } from './skgraph-model-renderer';
-import {
-    Decoration, HorizontalAlignment, isRendering, KColoring, KHorizontalAlignment, KLineCap,
-    KLineJoin, KLineStyle, KPolyline, KPosition, KRendering, KRenderingRef, KRotation, KText,
-    KTextUnderline, KVerticalAlignment, K_RENDERING_REF, K_TEXT, LineCap, LineJoin, LineStyle,
-    SKEdge, SKLabel, SKNode, Underline, VerticalAlignment
-} from './skgraph-models';
-import { ColorStyle, DEFAULT_K_HORIZONTAL_ALIGNMENT, DEFAULT_K_VERTICAL_ALIGNMENT, KStyles } from './views-styles';
-=======
-import { KGraphData } from '@kieler/klighd-interactive/lib/constraint-classes'
+import { KGraphData, SKGraphElement } from '@kieler/klighd-interactive/lib/constraint-classes'
 import { Bounds, Point, toDegrees } from 'sprotty-protocol'
 import { SKGraphModelRenderer } from './skgraph-model-renderer'
 import {
@@ -53,14 +41,12 @@
     LineJoin,
     LineStyle,
     SKEdge,
-    SKGraphElement,
     SKLabel,
     SKNode,
     Underline,
     VerticalAlignment,
 } from './skgraph-models'
-import { KStyles, ColorStyle, DEFAULT_K_HORIZONTAL_ALIGNMENT, DEFAULT_K_VERTICAL_ALIGNMENT } from './views-styles'
->>>>>>> 81ba1cde
+import { ColorStyle, DEFAULT_K_HORIZONTAL_ALIGNMENT, DEFAULT_K_VERTICAL_ALIGNMENT, KStyles } from './views-styles'
 
 // ------------- Util Class names ------------- //
 const K_LEFT_POSITION = 'KLeftPositionImpl'
