/*
 * KIELER - Kiel Integrated Environment for Layout Eclipse RichClient
 *
 * http://rtsys.informatik.uni-kiel.de/kieler
 *
 * Copyright 2021 by
 * + Kiel University
 *   + Department of Computer Science
 *     + Real-Time and Embedded Systems Group
 *
 * This program and the accompanying materials are made available under the
 * terms of the Eclipse Public License 2.0 which is available at
 * http://www.eclipse.org/legal/epl-2.0.
 *
 * SPDX-License-Identifier: EPL-2.0
 */

<<<<<<< HEAD
@import "./theme.css";
@import "./options.css";
@import "./popup.css";
@import "./sidebar.css";
@import "./proxy-view.css";
@import "sprotty/css/sprotty.css";
=======
@import './theme.css';
@import './options.css';
@import './popup.css';
@import './sidebar.css';
@import 'sprotty/css/sprotty.css';
>>>>>>> 81ba1cde

.sprotty {
    /* Disable text selection in diagrams and sidebar panels. */
    user-select: none;
}

button > svg {
    /* Resets extra button height that is caused by an svg child */
    vertical-align: bottom;
    /* sprotty-vscode overwrites the with of svg tags to 100% which causes a scaling bug for
  icon buttons when the user applies zoom. Disable this lines to see it for yourself... ;) */
    width: auto;
    height: auto;
}

/* Used to be able to force a white background for the diagram view instead of a themed background. */
.light-bg {
    background: #f7f7f7;
}<|MERGE_RESOLUTION|>--- conflicted
+++ resolved
@@ -15,20 +15,12 @@
  * SPDX-License-Identifier: EPL-2.0
  */
 
-<<<<<<< HEAD
-@import "./theme.css";
-@import "./options.css";
-@import "./popup.css";
-@import "./sidebar.css";
-@import "./proxy-view.css";
-@import "sprotty/css/sprotty.css";
-=======
 @import './theme.css';
 @import './options.css';
 @import './popup.css';
 @import './sidebar.css';
+@import './proxy-view.css';
 @import 'sprotty/css/sprotty.css';
->>>>>>> 81ba1cde
 
 .sprotty {
     /* Disable text selection in diagrams and sidebar panels. */
