--- conflicted
+++ resolved
@@ -126,9 +126,6 @@
     vertical-align: baseline;
 }
 
-<<<<<<< HEAD
-/* Don't' show outlines when a user interacts with different options... */
-=======
 .options__text-field {
     padding: 2px 4px;
     font-size: 1rem;
@@ -150,8 +147,7 @@
     border-color: var(--kdc-color-primary);
 }
 
-/* Dont' show outlines when a user interacts with different options... */
->>>>>>> 58bc4bae
+/* Don't show outlines when a user interacts with different options... */
 .options__input,
 .options__category > summary,
 .options__button,
