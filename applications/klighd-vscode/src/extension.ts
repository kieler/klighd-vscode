/*
 * KIELER - Kiel Integrated Environment for Layout Eclipse RichClient
 *
 * http://rtsys.informatik.uni-kiel.de/kieler
 *
 * Copyright 2021-2023 by
 * + Kiel University
 *   + Department of Computer Science
 *     + Real-Time and Embedded Systems Group
 *
 * This program and the accompanying materials are made available under the
 * terms of the Eclipse Public License 2.0 which is available at
 * http://www.eclipse.org/legal/epl-2.0.
 *
 * SPDX-License-Identifier: EPL-2.0
 */
<<<<<<< HEAD
// reflect-metadata needs to be imported before anything else to make any code requiring inversify.js to work.
// See https://stackoverflow.com/questions/37534890/inversify-js-reflect-hasownmetadata-is-not-a-function
import "reflect-metadata";
// The other imports.
import { DebugOptions, SetRenderOptionAction } from '@kieler/klighd-core';
import { nanoid } from "nanoid/non-secure";
import { Action, isAction } from "sprotty-protocol";
import * as vscode from "vscode";
import { CommonLanguageClient } from "vscode-languageclient";
import { command } from "./constants";
import { ActionHandlerCallback, KLighDExtension } from "./klighd-extension";
import { KlighdWebviewReopener } from "./klighd-webview-reopener";
import { LspHandler } from "./lsp-handler";
import { ReportChangeMessage } from "./storage/messages";
import { StorageService } from "./storage/storage-service";
=======
// reflect-metadata needs to be the first import. Don't sort this elsewhere!
import 'reflect-metadata'
import { diagramType } from '@kieler/klighd-core/lib/base/external-helpers'
import { Action, isAction } from 'sprotty-protocol'
import { registerLspEditCommands } from 'sprotty-vscode'
import * as vscode from 'vscode'
import { LanguageClient, State } from 'vscode-languageclient/node'
import { Messenger } from 'vscode-messenger'
import { registerCommands, registerTextEditorSync } from './commandContributions'
import { command } from './constants'
import { KlighdWebviewReopener } from './klighd-webview-reopener'
import { LspHandler } from './lsp-handler'
import { ReportChangeMessage } from './storage/messages'
import { StorageService } from './storage/storage-service'
import { ActionHandlerCallback, KLighDWebviewPanelManager } from './webview-panel-manager'
>>>>>>> 81ba1cde

// potential exports for other extensions to improve their dev experience
// Currently, this only includes our command string. Requires this extension to be published as a package.
export { command }

let languageClient: LanguageClient

let messenger: Messenger

const actionHandlers: { kind: string; actionHandler: ActionHandlerCallback }[] = []

// this method is called when your extension is activated
export function activate(context: vscode.ExtensionContext): void {
    // This extension should persist data in workspace state, so it is different for
    // each project a user opens. To change this, assign another Memento to this constant.
    const mementoForPersistence = context.workspaceState

    // Command provided for other extensions to register the LS used to generate diagrams with KLighD.
    context.subscriptions.push(
        vscode.commands.registerCommand(command.setLanguageClient, (client: unknown, fileEndings: unknown) => {
            if (!isLanguageClient(client) || !isFileEndingsArray(fileEndings)) {
                vscode.window.showErrorMessage(
                    `${command.setLanguageClient} command called with invalid arguments. Please refer to the documentation for reference about the correct usage.`
                )
                return
            }
            const storageService = new StorageService(mementoForPersistence, client)
            client.onDidChangeState((stateChangedEvent) => {
                if (stateChangedEvent.newState === State.Running) {
                    try {
                        languageClient = client
                        const webviewPanelManager = new KLighDWebviewPanelManager(
                            {
                                extensionUri: context.extensionUri,
                                defaultDiagramType: diagramType,
                                languageClient,
                                supportedFileExtensions: fileEndings.map((ending) => `.${ending}`),
                                singleton: true,
                            },
                            storageService,
                            actionHandlers
                        )
                        messenger = webviewPanelManager.messenger
                        registerCommands(webviewPanelManager, context)
                        registerLspEditCommands(webviewPanelManager, context, { extensionPrefix: 'klighd-vscode' })
                        registerTextEditorSync(webviewPanelManager, context)

                        // Handle notifications that are KLighD specific extensions of the LSP for this LSClient.
                        LspHandler.init(client)

                        storageService.setMessenger(messenger)

                        new KlighdWebviewReopener(storageService).reopenDiagram()
                    } catch (e) {
                        vscode.window.showErrorMessage(
                            'something went wrong while setting the language client for the KLighD extension.'
                        )
                        throw e
                    }
                }
                return undefined
            })
        })
    )

    // Command for the user to remove all data stored by this extension. Allows
    // the user to reset changed synthesis options etc.
    context.subscriptions.push(
        vscode.commands.registerCommand(command.clearData, () => {
            StorageService.clearAll(mementoForPersistence)
            messenger.sendNotification(
                { method: 'klighd/persistence' },
                { type: 'webview', webviewType: diagramType },
                {
                    type: 'persistence/reportChange',
                    payload: { type: 'clear' },
                } as ReportChangeMessage
            )

            vscode.window.showInformationMessage('Stored data has been deleted.')
        })
    )

    // Command provided for other extensions to add an action handler to their created diagram extension instance.
    context.subscriptions.push(
        vscode.commands.registerCommand(
            command.addActionHandler,
            (kind: string, actionHandler: ActionHandlerCallback) => {
                if (typeof kind !== 'string' || typeof actionHandler !== 'function') {
                    vscode.window.showErrorMessage(
                        `${command.addActionHandler} command called with invalid arguments. Please refer to the documentation for reference about the correct usage.`
                    )
                    return
                }
                actionHandlers.push({
                    kind,
                    actionHandler,
                })
            }
        )
    )

    // Command provided for other extensions to dispatch an action if a webview is open
    context.subscriptions.push(
        vscode.commands.registerCommand(command.dispatchAction, (action: Action) => {
            if (!isAction(action)) {
                vscode.window.showErrorMessage(
                    `${command.addActionHandler} command called with invalid arguments. Please refer to the documentation for reference about the correct usage.`
                )
                return
            }
            // TODO: this has not been tested yet if the messenging change works like this.
            messenger.sendNotification(
                { method: 'diagram/accept' },
                { type: 'webview', webviewType: diagramType },
                action
            )
        })
<<<<<<< HEAD
    );

    // Command to show debug options.
    context.subscriptions.push(
        vscode.commands.registerCommand(command.debugOptions, () => {
            // All registered extensions should show the debug options.
            for (const id of extensionMap.keys()) {
                vscode.commands.executeCommand(command.dispatchAction, id, SetRenderOptionAction.create(DebugOptions.ID, true))
            }
        })
    );

=======
    )
}

export async function deactivate(): Promise<void> {
    if (languageClient) {
        await languageClient.stop()
    }
>>>>>>> 81ba1cde
}

function isLanguageClient(client: unknown): client is LanguageClient {
    // Instanceof checks do not work, since the LanguageClient class from the
    // host extension is not the same as this LanguageClient class.
    // Both classes are part of different bundles and thus module system.
    // Therefore, they are two different classes internally.

    // To work around this, we ensure that it is an object and check the object
    // for the existence of a few methods.

    const wantedMethod = ['onReady', 'sendNotification', 'onNotification', 'sendRequest', 'onRequest']

    const isObject = typeof client === 'object' && client !== null
    const hasWantedMethods = wantedMethod.every(
        (method) => typeof (client as Record<string, any>)[method] === 'function'
    )

    return isObject && hasWantedMethods
}

function isFileEndingsArray(array: unknown): array is string[] {
    return Array.isArray(array) && array.every((val) => typeof val === 'string')
}<|MERGE_RESOLUTION|>--- conflicted
+++ resolved
@@ -14,25 +14,11 @@
  *
  * SPDX-License-Identifier: EPL-2.0
  */
-<<<<<<< HEAD
 // reflect-metadata needs to be imported before anything else to make any code requiring inversify.js to work.
 // See https://stackoverflow.com/questions/37534890/inversify-js-reflect-hasownmetadata-is-not-a-function
-import "reflect-metadata";
+import 'reflect-metadata'
 // The other imports.
-import { DebugOptions, SetRenderOptionAction } from '@kieler/klighd-core';
-import { nanoid } from "nanoid/non-secure";
-import { Action, isAction } from "sprotty-protocol";
-import * as vscode from "vscode";
-import { CommonLanguageClient } from "vscode-languageclient";
-import { command } from "./constants";
-import { ActionHandlerCallback, KLighDExtension } from "./klighd-extension";
-import { KlighdWebviewReopener } from "./klighd-webview-reopener";
-import { LspHandler } from "./lsp-handler";
-import { ReportChangeMessage } from "./storage/messages";
-import { StorageService } from "./storage/storage-service";
-=======
-// reflect-metadata needs to be the first import. Don't sort this elsewhere!
-import 'reflect-metadata'
+import { DebugOptions, SetRenderOptionAction } from '@kieler/klighd-core'
 import { diagramType } from '@kieler/klighd-core/lib/base/external-helpers'
 import { Action, isAction } from 'sprotty-protocol'
 import { registerLspEditCommands } from 'sprotty-vscode'
@@ -46,7 +32,6 @@
 import { ReportChangeMessage } from './storage/messages'
 import { StorageService } from './storage/storage-service'
 import { ActionHandlerCallback, KLighDWebviewPanelManager } from './webview-panel-manager'
->>>>>>> 81ba1cde
 
 // potential exports for other extensions to improve their dev experience
 // Currently, this only includes our command string. Requires this extension to be published as a package.
@@ -165,20 +150,13 @@
                 action
             )
         })
-<<<<<<< HEAD
-    );
+    )
 
     // Command to show debug options.
     context.subscriptions.push(
         vscode.commands.registerCommand(command.debugOptions, () => {
-            // All registered extensions should show the debug options.
-            for (const id of extensionMap.keys()) {
-                vscode.commands.executeCommand(command.dispatchAction, id, SetRenderOptionAction.create(DebugOptions.ID, true))
-            }
+            vscode.commands.executeCommand(command.dispatchAction, SetRenderOptionAction.create(DebugOptions.ID, true))
         })
-    );
-
-=======
     )
 }
 
@@ -186,7 +164,6 @@
     if (languageClient) {
         await languageClient.stop()
     }
->>>>>>> 81ba1cde
 }
 
 function isLanguageClient(client: unknown): client is LanguageClient {
