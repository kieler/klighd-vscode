--- conflicted
+++ resolved
@@ -15,11 +15,10 @@
  * SPDX-License-Identifier: EPL-2.0
  */
 
-import { SetPreferencesAction } from "@kieler/klighd-core";
 import { SprottyDiagramIdentifier, SprottyWebviewOptions } from "sprotty-vscode";
 import { SprottyLspWebview } from "sprotty-vscode/lib/lsp";
-import { workspace, commands } from "vscode";
-import { extensionId, contextKeys } from "./constants";
+import { commands } from "vscode";
+import { contextKeys } from "./constants";
 
 /**
  * Extends the SprottyLspWebview to communicate user preferences to the container,
@@ -76,22 +75,6 @@
         super.reloadContent(newId);
     }
 
-<<<<<<< HEAD
-    private sendConfiguration() {
-        const config = workspace.getConfiguration(extensionId);
-        this.dispatch(
-            SetPreferencesAction.create({
-                resizeToFit: config.get<boolean>("initialResizeToFit"),
-                forceLightBackground: config.get<boolean>("useLightBackground"),
-                shouldSelectDiagram: config.get<boolean>("initialShouldSelectDiagram"),
-                shouldSelectText: config.get<boolean>("initialShouldSelectText"),
-                incrementalDiagramGenerator: config.get<boolean>("initialIncrementalDiagramGenerator"),
-            })
-        );
-    }
-
-=======
->>>>>>> dd63f772
     /** Changes the behavior of "sync with editor". If disabled, the diagram view will not update when the active editor changes. */
     setSyncWithEditor(sync: boolean): void {
         this.syncWithEditor = sync;
