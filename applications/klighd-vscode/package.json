--- conflicted
+++ resolved
@@ -177,14 +177,9 @@
         "source-map-loader": "^3.0.0"
     },
     "dependencies": {
-<<<<<<< HEAD
-        "@kieler/klighd-core": "^0.4.1",
-        "@kieler/klighd-interactive": "^0.4.1",
-        "inversify": "^5.0.1",
-=======
         "@kieler/klighd-core": "^0.4.2",
+        "@kieler/klighd-interactive": "^0.4.2",
         "inversify": "^6.0.2",
->>>>>>> c96847b6
         "nanoid": "^3.1.23",
         "reflect-metadata": "^0.2.1",
         "sprotty": "^1.1.0",
