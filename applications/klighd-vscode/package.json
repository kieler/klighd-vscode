{
    "name": "klighd-vscode",
    "displayName": "KLighD Diagrams",
    "description": "KLighD diagram support for Visual Studio Code",
    "version": "0.4.1",
    "publisher": "kieler",
    "author": "Kiel University <rt-kieler-devel@informatik.uni-kiel.de>",
    "icon": "icon.png",
    "license": "EPL-2.0",
    "repository": {
        "type": "git",
        "url": "https://github.com/kieler/klighd-vscode"
    },
    "homepage": "https://rtsys.informatik.uni-kiel.de/kieler",
    "engines": {
        "vscode": "^1.56.0"
    },
    "categories": [
        "Visualization",
        "Other"
    ],
    "activationEvents": [
        "onCommand:klighd-vscode.setLanguageClient"
    ],
    "files": [
        "README.md",
        "dist"
    ],
    "main": "./dist/extension.js",
    "contributes": {
        "commands": [
            {
                "command": "klighd-vscode.data.clear",
                "title": "Clear Persisted Data",
                "icon": "$(clear-all)",
                "category": "KLighD Diagram"
            },
            {
                "command": "klighd-vscode.diagram.open",
                "title": "Open in Diagram",
                "icon": "$(symbol-structure)",
                "category": "KLighD Diagram"
            },
            {
                "command": "klighd-vscode.diagram.center",
                "title": "Center diagram selection",
                "icon": "$(location)",
                "category": "KLighD Diagram"
            },
            {
                "command": "klighd-vscode.diagram.fit",
                "title": "Fit diagram to viewport",
                "icon": "$(move)",
                "category": "KLighD Diagram"
            },
            {
                "command": "klighd-vscode.diagram.layout",
                "title": "Layout the diagram to fit the new viewport",
                "icon": "$(editor-layout)",
                "category": "KLighD Diagram"
            },
            {
                "command": "klighd-vscode.diagram.refresh",
                "title": "Refresh the diagram",
                "icon": "$(refresh)",
                "category": "KLighD Diagram"
            },
            {
                "command": "klighd-vscode.diagram.export",
                "title": "Export diagram to SVG",
                "icon": "$(clone)",
                "category": "KLighD Diagram"
            },
            {
                "command": "klighd-vscode.diagram.sync",
                "title": "Enable Sync With Editor",
                "enablement": "!klighd-vscode.syncWithEditor"
            },
            {
                "command": "klighd-vscode.diagram.noSync",
                "title": "Disable Sync With Editor",
                "enablement": "klighd-vscode.syncWithEditor"
            }
        ],
        "menus": {
            "commandPalette": [
                {
                    "command": "klighd-vscode.data.clear"
                },
                {
                    "when": "false",
                    "command": "klighd-vscode.diagram.open"
                },
                {
                    "when": "keith-diagram-focused",
                    "command": "klighd-vscode.diagram.center"
                },
                {
                    "when": "keith-diagram-focused",
                    "command": "klighd-vscode.diagram.fit"
                },
                {
                    "when": "keith-diagram-focused",
                    "command": "klighd-vscode.diagram.layout"
                },
                {
                    "when": "keith-diagram-focused",
                    "command": "klighd-vscode.diagram.refresh"
                },
                {
                    "when": "keith-diagram-focused",
                    "command": "klighd-vscode.diagram.export"
                },
                {
                    "when": "keith-diagram-focused",
                    "command": "klighd-vscode.diagram.sync"
                },
                {
                    "when": "keith-diagram-focused",
                    "command": "klighd-vscode.diagram.noSync"
                }
            ],
            "editor/title": [
                {
                    "when": "keith-diagram-focused && !klighd-vscode.syncWithEditor",
                    "command": "klighd-vscode.diagram.sync",
                    "group": "2_diagram-controls@1"
                },
                {
                    "when": "keith-diagram-focused && klighd-vscode.syncWithEditor",
                    "command": "klighd-vscode.diagram.noSync",
                    "group": "2_diagram-controls@1"
                },
                {
                    "when": "keith-diagram-focused && klighd-vscode.syncWithEditor",
                    "command": "klighd-vscode.diagram.refresh",
                    "group": "navigation@1"
                }
            ]
        }
    },
    "scripts": {
        "clean": "rm -rf dist klighd-vscode.vsix",
        "lint": "eslint .",
        "build": "webpack --mode development --devtool eval-source-map",
        "watch": "webpack --watch --mode development --devtool eval-source-map",
        "package": "vsce package --yarn --baseImagesUrl https://github.com/kieler/klighd-vscode/raw/HEAD/applications/klighd-vscode -o klighd-vscode.vsix",
        "predistribute": "yarn run package",
        "distribute": "yarn run distribute:vsce && yarn run distribute:ovsx",
        "distribute:vsce": "vsce publish --yarn --packagePath klighd-vscode.vsix",
        "distribute:ovsx": "ovsx publish --yarn klighd-vscode.vsix"
    },
    "devDependencies": {
        "@types/node": "^12.11.7",
        "@types/vscode": "^1.56.0",
        "css-loader": "^5.2.4",
        "file-loader": "6.2.0",
        "ovsx": "^0.2.0",
        "style-loader": "2.0.0",
        "ts-loader": "^8.0.14",
        "typescript": "^4.3.0",
        "vsce": "^1.95.1",
        "webpack": "^4.44.1"
    },
    "dependencies": {
<<<<<<< HEAD
        "@kieler/klighd-core": "^0.4.0",
        "@kieler/klighd-interactive": "^0.4.0",
=======
        "@kieler/klighd-core": "^0.4.1",
>>>>>>> e511f156
        "inversify": "^5.0.1",
        "nanoid": "^3.1.23",
        "reflect-metadata": "^0.1.13",
        "sprotty": "0.11.1",
        "sprotty-vscode": "^0.2.0",
        "sprotty-vscode-webview": "^0.2.0",
        "vscode-languageclient": "^7.0.0"
    }
}<|MERGE_RESOLUTION|>--- conflicted
+++ resolved
@@ -163,12 +163,8 @@
         "webpack": "^4.44.1"
     },
     "dependencies": {
-<<<<<<< HEAD
-        "@kieler/klighd-core": "^0.4.0",
-        "@kieler/klighd-interactive": "^0.4.0",
-=======
         "@kieler/klighd-core": "^0.4.1",
->>>>>>> e511f156
+        "@kieler/klighd-interactive": "^0.4.1",
         "inversify": "^5.0.1",
         "nanoid": "^3.1.23",
         "reflect-metadata": "^0.1.13",
