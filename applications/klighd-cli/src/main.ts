/*
 * KIELER - Kiel Integrated Environment for Layout Eclipse RichClient
 *
 * http://rtsys.informatik.uni-kiel.de/kieler
 *
 * Copyright 2021 by
 * + Kiel University
 *   + Department of Computer Science
 *     + Real-Time and Embedded Systems Group
 *
 * This program and the accompanying materials are made available under the
 * terms of the Eclipse Public License 2.0 which is available at
 * http://www.eclipse.org/legal/epl-2.0.
 *
 * SPDX-License-Identifier: EPL-2.0
 */

import "./styles/main.css";
import "@kieler/klighd-core/styles/main.css";
import "reflect-metadata";
import {
    createKlighdDiagramContainer,
    requestModel,
    getActionDispatcher,
    SetPreferencesAction,
    bindServices,
    SetInitialBookmark,
    Bookmark,
} from "@kieler/klighd-core";
import { getDiagramSourceUri, getLanguageId, readSearchParam, sleep } from "./helpers";
import { showPopup } from "./popup";
import { LSPConnection } from "./services/connection";
import { LocalStorage } from "./services/persistence";
<<<<<<< HEAD
=======
import { getBookmarkViewport, getDiagramSourceUri, getLanguageId, readSearchParam, sleep } from "./helpers";
>>>>>>> ba6c0762
import { showSpinner, hideSpinner } from "./spinner";

// IIFE booting the application
(async function main() {
    const sourceUri = getDiagramSourceUri();

    if (!sourceUri) {
        showPopup(
            "warn",
            "Wrong usage",
            "Please specify a file URI to your diagram as a search parameter. (?source=...)",
            { persist: true }
        );
        return;
    }

    try {
        showSpinner("Initializing connection...");
        await initDiagramView(sourceUri);
        hideSpinner();
    } catch (e) {
        console.error(e);
        showPopup(
            "error",
            "Initialization error",
            "Something went wrong while initializing the diagram. Please reload and try again."
        );
    }
})();

/**
 * Opens a connection to the LS, prepares the `klighd-core` view and start a
 * visualization by dispatching a model request.
 * @see `klighd-core` for more getting started information.
 */
async function initDiagramView(sourceUri: string) {
    const languageId = getLanguageId(sourceUri);
    const socketUrl = `ws://${location.host}/socket`;

    const connection = new LSPConnection();
    const persistenceStorage = new LocalStorage();

    if (readSearchParam("clearData") === "true") persistenceStorage.clear();

    const diagramContainer = createKlighdDiagramContainer("sprotty");
    bindServices(diagramContainer, { connection, sessionStorage, persistenceStorage });

    const actionDispatcher = getActionDispatcher(diagramContainer);

    sendUrlSearchParamPreferences(actionDispatcher);
    setInitialBookmark(actionDispatcher)

    // Connect to a language server and request a diagram.
    await connection.connect(socketUrl);
    await connection.sendInitialize(persistenceStorage.getAllData());
    connection.sendDocumentDidOpen(sourceUri, languageId);
    // If this does not sleep for bit, the LS send two requestTextBounds and updateOptions actions.
    // Properly because the document changes, when the server still reads the document from "openDocument".
    // There is no way to await a sent notification in the vscode-languageclient api, so we can not wait until
    // the document is opened.
    // This tries to find a sweet-spot between not sacrificing user experience and
    // giving the server an opportunity to fully read the file before a model is requested.
    await sleep(500);
    await requestModel(actionDispatcher, sourceUri);

}

/** Communicates preferences to the diagram container which are read from the url search params. */
function sendUrlSearchParamPreferences(actionDispatcher: ReturnType<typeof getActionDispatcher>) {
    actionDispatcher.dispatch(
        new SetPreferencesAction({
            resizeToFit: readSearchParam("resizeToFit") === "false" ? false : true,
        })
    );
}

/** Set an initial Position based on the bookmark Parameters. */
function setInitialBookmark(actionDispatcher: ReturnType<typeof getActionDispatcher>) {
    const viewport = getBookmarkViewport();
    if (viewport) {
        actionDispatcher.dispatch(
            new SetInitialBookmark(new Bookmark(viewport, "From URI"))
        );
    }
}<|MERGE_RESOLUTION|>--- conflicted
+++ resolved
@@ -27,14 +27,10 @@
     SetInitialBookmark,
     Bookmark,
 } from "@kieler/klighd-core";
-import { getDiagramSourceUri, getLanguageId, readSearchParam, sleep } from "./helpers";
+import { getBookmarkViewport, getDiagramSourceUri, getLanguageId, readSearchParam, sleep } from "./helpers";
 import { showPopup } from "./popup";
 import { LSPConnection } from "./services/connection";
 import { LocalStorage } from "./services/persistence";
-<<<<<<< HEAD
-=======
-import { getBookmarkViewport, getDiagramSourceUri, getLanguageId, readSearchParam, sleep } from "./helpers";
->>>>>>> ba6c0762
 import { showSpinner, hideSpinner } from "./spinner";
 
 // IIFE booting the application
