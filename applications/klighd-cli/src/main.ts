--- conflicted
+++ resolved
@@ -101,13 +101,10 @@
 /** Communicates preferences to the diagram container which are read from the url search params. */
 function sendUrlSearchParamPreferences(actionDispatcher: ReturnType<typeof getActionDispatcher>) {
     actionDispatcher.dispatch(
-<<<<<<< HEAD
-        SetPreferencesAction.create({
-            resizeToFit: readSearchParam("resizeToFit") === "false" ? false : true,
-        })
-=======
-        new SetPreferencesAction([{id:"diagram.resizeToFit", value:(readSearchParam("resizeToFit") === "false" ? false : true)}])
->>>>>>> dd63f772
+        SetPreferencesAction.create([{
+            id:"diagram.resizeToFit",
+            value:(readSearchParam("resizeToFit") === "false" ? false : true)
+        }])
     );
 }
 
