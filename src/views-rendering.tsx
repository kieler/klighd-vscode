/*
 * KIELER - Kiel Integrated Environment for Layout Eclipse RichClient
 *
 * http://rtsys.informatik.uni-kiel.de/kieler
 *
 * Copyright 2019 by
 * + Kiel University
 *   + Department of Computer Science
 *     + Real-Time and Embedded Systems Group
 *
 * This code is provided under the terms of the Eclipse Public License (EPL).
 */
/** @jsx svg */
import { SVGAttributes } from 'react';
import { svg } from 'snabbdom-jsx';
import { VNode } from 'snabbdom/vnode';
import {
    Arc, isRendering, KArc, KChildArea, KContainerRendering, KForeground, KGraphData, KImage, KPolyline, KRendering, KRenderingLibrary, KRenderingRef, KRoundedBendsPolyline,
    KRoundedRectangle, KText, K_ARC, K_CHILD_AREA, K_CONTAINER_RENDERING, K_CUSTOM_RENDERING, K_ELLIPSE, K_IMAGE, K_POLYGON, K_POLYLINE, K_RECTANGLE, K_RENDERING_LIBRARY,
    K_RENDERING_REF, K_ROUNDED_BENDS_POLYLINE, K_ROUNDED_RECTANGLE, K_SPLINE, K_TEXT, SKEdge, SKGraphElement, SKNode, SKLabel
} from './skgraph-models';
import { findBoundsAndTransformationData, findTextBoundsAndTransformationData, getPoints, SKGraphRenderingContext } from './views-common';
import {
    DEFAULT_CLICKABLE_FILL, DEFAULT_FILL, getKStyles, getSvgColorStyle, getSvgColorStyles, getSvgLineStyles, getSvgShadowStyles, getSvgTextStyles, isInvisible, KStyles
} from './views-styles';
import { SNode, SLabel } from 'sprotty';

// ----------------------------- Functions for rendering different KRendering as VNodes in svg --------------------------------------------

/**
 * Translates a KChildArea rendering into an SVG rendering.
 * @param rendering The rendering.
 * @param parent The parent element.
 * @param propagatedStyles The styles propagated from parent elements that should be taken into account.
 * @param context The rendering context for this element.
 */
export function renderChildArea(rendering: KChildArea, parent: SKGraphElement, propagatedStyles: KStyles, context: SKGraphRenderingContext) {
    if (parent.areChildrenRendered) {
        console.error('This element contains multiple child areas, skipping this one.')
        return <g />
    }
    // remember, that this parent's children are now already rendered
    parent.areChildrenRendered = true

    // Extract the styles of the rendering into a more presentable object.
    const styles = getKStyles(parent, rendering.styles, propagatedStyles)

    // Determine the bounds of the rendering first and where it has to be placed.
    const boundsAndTransformation = findBoundsAndTransformationData(rendering, styles.kRotation, parent, context)
    if (boundsAndTransformation === undefined) {
        // If no bounds are found, the rendering can not be drawn.
        return renderError(rendering)
    }

    const gAttrs: SVGAttributes<SVGGElement> = {
        ...(boundsAndTransformation.transformation !== undefined ? { transform: boundsAndTransformation.transformation } : {})
    }

    let element = <g id={rendering.id} {...gAttrs}>
        {context.renderChildren(parent)}
    </g>

    return element
}

/**
 * Translates a rectangular rendering into an SVG rendering.
 * This includes KEllipse, KRectangle and KRoundedRectangle.
 * @param rendering The rendering.
 * @param parent The parent element.
 * @param propagatedStyles The styles propagated from parent elements that should be taken into account.
 * @param context The rendering context for this element.
 */
export function renderRectangularShape(rendering: KContainerRendering, parent: SKGraphElement, propagatedStyles: KStyles, context: SKGraphRenderingContext): VNode {
    // The styles that should be propagated to the children of this rendering. Will be modified in the getKStyles call.
    const stylesToPropagate = new KStyles

    // Extract the styles of the rendering into a more presentable object.
    const styles = getKStyles(parent, rendering.styles, propagatedStyles, stylesToPropagate)

    // Determine the bounds of the rendering first and where it has to be placed.
    const boundsAndTransformation = findBoundsAndTransformationData(rendering, styles.kRotation, parent, context)
    if (boundsAndTransformation === undefined) {
        // If no bounds are found, the rendering can not be drawn.
        return renderError(rendering)
    }

    const gAttrs: SVGAttributes<SVGGElement> = {
        ...(boundsAndTransformation.transformation !== undefined ? { transform: boundsAndTransformation.transformation } : {})
    }

    // Check the invisibility first. If this rendering is supposed to be invisible, do not render it,
    // only render its children transformed by the transformation already calculated.
    if (isInvisible(styles)) {
        return <g {...gAttrs}>
            {renderChildRenderings(rendering, parent, stylesToPropagate, context)}
        </g>
    }

    // Default case. Calculate all svg objects and attributes needed to build this rendering from the styles and the rendering.
    const colorStyles = getSvgColorStyles(styles, context, parent)
    // objects rendered here that have no background should get a invisible, but clickable background so that users do not click through the non-available background.
    if (colorStyles.background === DEFAULT_FILL) {
        colorStyles.background = DEFAULT_CLICKABLE_FILL
    }
    const shadowStyles = getSvgShadowStyles(styles, context)
    const lineStyles = getSvgLineStyles(styles)

    // Create the svg element for this rendering.
    let element: VNode
    switch (rendering.type) {
        case K_ARC: {
            const kArcRendering = rendering as KArc

            let sweepFlag = 0
            let angle = kArcRendering.arcAngle
            // For a negative angle, rotate the other way around.
            if (angle < 0) {
                angle = -angle
                sweepFlag = 1
            }
            // If the angle is bigger than or equal to 360 degrees, use the same rendering as a KEllipse via fallthrough to that rendering instead.
            if (angle < 360) {
                // Calculation to get the start and endpoint of the arc from the angles given.
                // Reduce the width and height by half the linewidth on both sides, so the ellipse really stays within the given bounds.
                const width = boundsAndTransformation.bounds.width - styles.kLineWidth.lineWidth
                const height = boundsAndTransformation.bounds.height - styles.kLineWidth.lineWidth
                const rX = width / 2
                const rY = height / 2
                const midX = rX + styles.kLineWidth.lineWidth / 2
                const midY = rY + styles.kLineWidth.lineWidth / 2
                const startX = midX + rX * Math.cos(kArcRendering.startAngle * Math.PI / 180)
                const startY = midY - rY * Math.sin(kArcRendering.startAngle * Math.PI / 180)
                const endAngle = kArcRendering.startAngle + kArcRendering.arcAngle
                const endX = midX + rX * Math.cos(endAngle * Math.PI / 180)
                const endY = midY - rY * Math.sin(endAngle * Math.PI / 180)


                // If the angle is bigger or equal 180 degrees, use the large arc as of the w3c path specification
                // https://www.w3.org/TR/SVG/paths.html#PathDataEllipticalArcCommands
                const largeArcFlag = angle >= 180 ? 1 : 0
                // Rotation is not handled via KArcs but via KRotations, so leave this value as 0.
                const rotate = 0

                // The main arc.
                let d = `M${startX},${startY}A${rX},${rY},${rotate},${largeArcFlag},${sweepFlag},${endX},${endY}`
                switch (kArcRendering.arcType) {
                    case Arc.OPEN: {
                        // Open chords do not have any additional lines.
                        break
                    }
                    case Arc.CHORD: {
                        // Add a straight line from the end to the beginning point.
                        d += `L${startX},${startY}`
                        break
                    }
                    case Arc.PIE: {
                        // Add a straight line from the end to the center and then back to the beginning point.
                        d += `L${midX},${midY}L${startX},${startY}`
                        break
                    }
                }

                element = <g id={rendering.id} {...gAttrs}>
                    <path
                        d={d}
                        style={{
                            'stroke-linecap': lineStyles.lineCap,
                            'stroke-linejoin': lineStyles.lineJoin,
                            'stroke-width': lineStyles.lineWidth,
                            'stroke-dasharray': lineStyles.dashArray,
                            'stroke-miterlimit': lineStyles.miterLimit,
<<<<<<< HEAD
                            'opacity': parent instanceof SNode || parent instanceof SLabel ? parent.opacity : 1
=======
                            'stroke-opacity': colorStyles.foreground.opacity,
                            'fill-opacity': colorStyles.background.opacity
>>>>>>> 79438c52
                        } as React.CSSProperties}
                        stroke={colorStyles.foreground.color}
                        fill={colorStyles.background.color}
                        filter={shadowStyles}
                    />
                    {renderChildRenderings(rendering, parent, stylesToPropagate, context)}
                </g>
                break
            } else {
                // Fallthrough to KEllipse case.
            }
        }
        case K_ELLIPSE: {
            element = <g id={rendering.id} {...gAttrs}>
                <ellipse
                    cx={boundsAndTransformation.bounds.width / 2}
                    cy={boundsAndTransformation.bounds.height / 2}
                    rx={boundsAndTransformation.bounds.width / 2}
                    ry={boundsAndTransformation.bounds.height / 2}
                    style={{
                        'stroke-linecap': lineStyles.lineCap,
                        'stroke-linejoin': lineStyles.lineJoin,
                        'stroke-width': lineStyles.lineWidth,
                        'stroke-dasharray': lineStyles.dashArray,
                        'stroke-miterlimit': lineStyles.miterLimit,
<<<<<<< HEAD
                        'opacity': parent instanceof SNode || parent instanceof SLabel ? parent.opacity : 1
=======
                        'stroke-opacity': colorStyles.foreground.opacity,
                        'fill-opacity': colorStyles.background.opacity
>>>>>>> 79438c52
                    } as React.CSSProperties}
                    stroke={colorStyles.foreground.color}
                    fill={colorStyles.background.color}
                    filter={shadowStyles}
                />
                {renderChildRenderings(rendering, parent, stylesToPropagate, context)}
            </g>
            break
        }
        case K_RECTANGLE:
        case K_ROUNDED_RECTANGLE: {
            // like this the rx and ry will be undefined during the rendering of a roundedRectangle and therefore those fields will be left out.
            // Rounded rectangles work in svg just like regular rectangles just with those two added variables, so this call will result in a regular rectangle.

            // Rendering-specific attributes
            const rx = (rendering as KRoundedRectangle).cornerWidth
            const ry = (rendering as KRoundedRectangle).cornerHeight

            element = <g id={rendering.id} {...gAttrs}>
                <rect
                    width={boundsAndTransformation.bounds.width}
                    height={boundsAndTransformation.bounds.height}
                    {...(rx ? { rx: rx } : {})}
                    {...(ry ? { ry: ry } : {})}
                    style={{
                        'stroke-linecap': lineStyles.lineCap,
                        'stroke-linejoin': lineStyles.lineJoin,
                        'stroke-width': lineStyles.lineWidth,
                        'stroke-dasharray': lineStyles.dashArray,
                        'stroke-miterlimit': lineStyles.miterLimit,
<<<<<<< HEAD
                        'opacity': parent instanceof SNode || parent instanceof SLabel ? parent.opacity : 1
=======
                        'stroke-opacity': colorStyles.foreground.opacity,
                        'fill-opacity': colorStyles.background.opacity
>>>>>>> 79438c52
                    } as React.CSSProperties}
                    stroke={colorStyles.foreground.color}
                    fill={colorStyles.background.color}
                    filter={shadowStyles}
                />
                {renderChildRenderings(rendering, parent, stylesToPropagate, context)}
            </g>
            break
        }
        case K_IMAGE: {
            // TODO: clipShape is not used yet.
            const id = (rendering as KImage).bundleName + ':' + (rendering as KImage).imagePath
            const extension = id.slice(id.lastIndexOf('.') + 1)
            const image = 'data:image/' + extension + ';base64,' + sessionStorage.getItem(id)
            element = <g id={rendering.id} {...gAttrs}>
                <image
                    width={boundsAndTransformation.bounds.width}
                    height={boundsAndTransformation.bounds.height}
                    href={image}
                />
            </g>
            break
        }
        default: {
            // This case can never happen. If it still does, happy debugging!
            throw new Error('Rendering is neither an KArc, KEllipse, KImage, nor a KRectangle or KRoundedRectangle!')
        }
    }

    return element
}

/**
 * Translates a line rendering into an SVG rendering.
 * This includes all subclasses of and the KPolyline rendering itself.
 * @param rendering The rendering.
 * @param parent The parent element.
 * @param propagatedStyles The styles propagated from parent elements that should be taken into account.
 * @param context The rendering context for this element.
 */
export function renderLine(rendering: KPolyline, parent: SKGraphElement | SKEdge, propagatedStyles: KStyles, context: SKGraphRenderingContext): VNode {
    // The styles that should be propagated to the children of this rendering. Will be modified in the getKStyles call.
    const stylesToPropagate = new KStyles

    // Extract the styles of the rendering into a more presentable object.
    const styles = getKStyles(parent, rendering.styles, propagatedStyles, stylesToPropagate)

    // Determine the bounds of the rendering first and where it has to be placed.
    // TODO: KPolylines are a special case of container renderings: their bounds should not be given down to their child renderings.
    const boundsAndTransformation = findBoundsAndTransformationData(rendering, styles.kRotation, parent, context, true)
    if (boundsAndTransformation === undefined) {
        // If no bounds are found, the rendering can not be drawn.
        return renderError(rendering)
    }

    const gAttrs: SVGAttributes<SVGGElement> = {
        ...(boundsAndTransformation.transformation !== undefined ? { transform: boundsAndTransformation.transformation } : {})
    }

    // Check the invisibility first. If this rendering is supposed to be invisible, do not render it,
    // only render its children transformed by the transformation already calculated.
    if (isInvisible(styles)) {
        return <g {...gAttrs}>
            {renderChildRenderings(rendering, parent, stylesToPropagate, context)}
        </g>
    }

    // Default case. Calculate all svg objects and attributes needed to build this rendering from the styles and the rendering.
    const colorStyles = getSvgColorStyles(styles, context, parent)
    const shadowStyles = getSvgShadowStyles(styles, context)
    const lineStyles = getSvgLineStyles(styles)

    const points = getPoints(parent, rendering, boundsAndTransformation)
    if (points.length === 0) {
        return <g>
            {renderChildRenderings(rendering, parent, stylesToPropagate, context)}
        </g>
    }

    // now define the line's path.
    let path = ''
    switch (rendering.type) {
        case K_SPLINE: {
            path += `M${points[0].x},${points[0].y}`
            for (let i = 1; i < points.length; i = i + 3) {
                let remainingPoints = points.length - i
                if (remainingPoints === 1) {
                    // if one routing point is left, draw a straight line to there.
                    path += `L${points[i].x},${points[i].y}`
                } else if (remainingPoints === 2) {
                    // if two routing points are left, draw a quadratic bezier curve with those two points.
                    path += `Q${points[i].x},${points[i].y} ${points[i + 1].x},${points[i + 1].y}`
                } else {
                    // if three or more routing points are left, draw a cubic bezier curve with those points.
                    path += `C${points[i].x},${points[i].y} `
                        + `${points[i + 1].x},${points[i + 1].y} `
                        + `${points[i + 2].x},${points[i + 2].y}`
                }
            }
            break
        }
        case K_POLYLINE: // Fall through to next case. KPolylines are just KPolygons without the closing end.
        case K_POLYGON: {
            path += `M${points[0].x},${points[0].y}`
            for (let i = 1; i < points.length; i++) {
                path += `L${points[i].x},${points[i].y}`
            }
            if (rendering.type === K_POLYGON) {
                path += 'Z'
            }
            break
        }
        case K_ROUNDED_BENDS_POLYLINE: {
            // Rendering-specific attributes
            const bendRadius = (rendering as KRoundedBendsPolyline).bendRadius

            // now define the rounded polyline's path.
            path += `M${points[0].x},${points[0].y}`
            for (let i = 1; i < points.length - 1; i++) {
                const p0 = points[i - 1]
                const p = points[i]
                const p1 = points[i + 1]
                // last point
                const x0 = p0.x
                const y0 = p0.y
                // current point where a bend should be rendered
                const xp = p.x
                const yp = p.y
                // next point
                const x1 = p1.x
                const y1 = p1.y
                // distance between the last point and the current point
                const dist0 = Math.sqrt((x0 - xp) * (x0 - xp) + (y0 - yp) * (y0 - yp))
                // distance between the current point and the next point
                const dist1 = Math.sqrt((x1 - xp) * (x1 - xp) + (y1 - yp) * (y1 - yp))
                // If the previous / next point is too close, use a smaller bend radius
                const usedBendRadius = Math.min(bendRadius, dist0 / 2, dist1 / 2)
                // start and end points of the bend
                let xs, ys, xe, ye
                if (usedBendRadius === 0) {
                    // Avoid division by zero if two points are identical.
                    xs = xp
                    ys = yp
                    xe = xp
                    ye = yp
                } else {
                    xs = xp + (usedBendRadius * (x0 - xp)) / dist0
                    ys = yp + (usedBendRadius * (y0 - yp)) / dist0
                    xe = xp + (usedBendRadius * (x1 - xp)) / dist1
                    ye = yp + (usedBendRadius * (y1 - yp)) / dist1
                }
                // draw a line to the start of the bend point (from the last end of its bend)
                // and then draw the bend with the control points of the point itself and the bend end point.
                path += `L${xs},${ys}Q${xp},${yp} ${xe},${ye}`
            }
            if (points.length > 1) {
                let lastPoint = points[points.length - 1]
                path += `L${lastPoint.x},${lastPoint.y}`
            }
            break
        }
    }

    // Create the svg element for this rendering.
    let element = <g id={rendering.id} {...gAttrs}>
        <path
            d={path}
            style={{
                'stroke-linecap': lineStyles.lineCap,
                'stroke-linejoin': lineStyles.lineJoin,
                'stroke-width': lineStyles.lineWidth,
                'stroke-dasharray': lineStyles.dashArray,
                'stroke-miterlimit': lineStyles.miterLimit,
<<<<<<< HEAD
                'opacity': parent instanceof SNode || parent instanceof SLabel ? parent.opacity : 1
=======
                'stroke-opacity': colorStyles.foreground.opacity,
                'fill-opacity': colorStyles.background.opacity
>>>>>>> 79438c52
            } as React.CSSProperties}
            stroke={colorStyles.foreground.color}
            fill={colorStyles.background.color}
            filter={shadowStyles}
        />
        {renderChildRenderings(rendering, parent, stylesToPropagate, context)}
    </g>
    return element
}

/**
 * Translates a text rendering into an SVG text rendering.
 * @param rendering The rendering.
 * @param parent The parent element.
 * @param propagatedStyles The styles propagated from parent elements that should be taken into account.
 * @param context The rendering context for this element.
 */
export function renderKText(rendering: KText, parent: SKGraphElement | SKLabel, propagatedStyles: KStyles, context: SKGraphRenderingContext): VNode {
    // Find the text to write first.
    let text = undefined
    // KText elements as renderings of labels have their text in the KLabel, not the KText
    if ('text' in parent) { // if parent is KLabel
        text = parent.text
    } else {
        text = rendering.text
    }
    // If no text can be found, return here.
    if (text === undefined) return <g />

    // The text split into an array for each individual line
    let lines = text.split('\n')

    // Extract the styles of the rendering into a more presentable object.
    const styles = getKStyles(parent, rendering.styles, propagatedStyles)

    // Determine the bounds of the rendering first and where it has to be placed.
    const boundsAndTransformation = findTextBoundsAndTransformationData(rendering, styles, parent, context, lines.length)
    if (boundsAndTransformation === undefined) {
        // If no bounds are found, the rendering can not be drawn.
        return renderError(rendering)
    }

    const gAttrs: SVGAttributes<SVGGElement> = {
        ...(boundsAndTransformation.transformation !== undefined ? { transform: boundsAndTransformation.transformation } : {})
    }

    // Check the invisibility first. If this rendering is supposed to be invisible, do not render it,
    // only render its children transformed by the transformation already calculated.
    if (isInvisible(styles)) {
        return <g />
    }

    // Default case. Calculate all svg objects and attributes needed to build this rendering from the styles and the rendering.
    const colorStyle = getSvgColorStyle(styles.kForeground as KForeground, context)
    const shadowStyles = getSvgShadowStyles(styles, context)
    const textStyles = getSvgTextStyles(styles)

    // The svg style of the resulting text element. If the text is only 1 line, the alignment-baseline attribute has to be
    // contained in the general style, otherwise it has to be repeated in every contained <tspan> element.
    let style = {
        ...{ 'dominant-baseline': textStyles.dominantBaseline },
        ...{ 'font-family': textStyles.fontFamily },
        ...{ 'font-size': textStyles.fontSize },
        ...{ 'font-style': textStyles.fontStyle },
        ...{ 'font-weight': textStyles.fontWeight },
        ...{ 'text-decoration-line': textStyles.textDecorationLine },
        ...{ 'text-decoration-style': textStyles.textDecorationStyle },
<<<<<<< HEAD
        ...{ 'opacity': (parent instanceof SLabel ? parent.opacity : 1)}
=======
        ...(colorStyle ? {'fill-opacity': colorStyle.opacity } : {})
>>>>>>> 79438c52
    }

    // The children to be contained in the returned text node.
    let children: any[]

    // The attributes to be contained in the returned text node.
    let attrs = {
        x: boundsAndTransformation.bounds.x,
        style: style,
        ...(colorStyle ? {fill: colorStyle.color} : {}),
        filter: shadowStyles,
        ...{ 'xml:space': 'preserve' } // This attribute makes the text size estimation include any trailing white spaces.
    } as any

    let elements: VNode[]
    if (lines.length === 1) {
        // If the text has only one line, just put the text in the text node directly.
        attrs.y = boundsAndTransformation.bounds.y;
        // Render a space character for size estimation if the string is empty
        let line = lines[0]
        if (line === '') {
            line = ' '
        }

        children = [line]
        // Force any SVG renderer rendering this text to use the exact width calculated by this renderer.
        // This avoids overlapping texts or too big gaps at the cost of slightly bigger/tighter glyph spacings
        // when viewed in a different SVG viewer after exporting.
        if (rendering.calculatedTextLineWidths) {
            attrs.textLength = rendering.calculatedTextLineWidths[0]
            attrs.lengthAdjust = 'spacingAndGlyphs'
        }
        elements = [
            <text {...attrs}>
                {...children}
            </text>
        ]
    } else {
        // Otherwise, put each line of text in a separate <text> element.
        const calculatedTextLineWidths = rendering.calculatedTextLineWidths
        const calculatedTextLineHeights = rendering.calculatedTextLineHeights
        let currentY = boundsAndTransformation.bounds.y ? boundsAndTransformation.bounds.y : 0
        if (rendering.calculatedTextLineWidths) {
            attrs.lengthAdjust = 'spacingAndGlyphs'
        }

        elements = []
        lines.forEach((line, index) => {
            // If the line is just a blank line, add a dummy space character so the size estimation will
            // include this character without rendering anything further visible to the screen.
            // Also, the <tspan> attribute dy needs at least one character per text so the offset is correctly applied.
            if (line === '') {
                line = ' '
            }
            const currentElement = <text
                {...attrs}
                y = {currentY}
                {...(calculatedTextLineWidths ? { textLength: calculatedTextLineWidths[index] } : {})}
            >{line}</text>

            elements.push(currentElement)
            currentY = calculatedTextLineHeights ? currentY + calculatedTextLineHeights[index] : currentY
        });
    }

    // build the element from the above defined attributes and children
    return <g id={rendering.id} {...gAttrs}>
        {...elements}
    </g>
}

/**
 * Renders all child renderings of the given container rendering.
 * @param parentRendering The parent rendering.
 * @param parent The parent element containing this rendering.
 * @param propagatedStyles The styles propagated from parent elements that should be taken into account.
 * @param context The rendering context for this element.
 */
export function renderChildRenderings(parentRendering: KContainerRendering, parentElement: SKGraphElement, propagatedStyles: KStyles,
    context: SKGraphRenderingContext): (VNode | undefined)[] {
    // children only should be rendered if the parentElement is not a shadow
    if (!(parentElement instanceof SKNode) || !parentElement.shadow) {
        let renderings: (VNode | undefined)[] = []
        for (let childRendering of parentRendering.children) {
            let rendering = getRendering([childRendering], parentElement, propagatedStyles, context)
            renderings.push(rendering)
        }
        return renderings
    }
    return []
}

export function renderError(rendering: KRendering) {
    return <text>
        {'Rendering cannot be drawn!\n' +
            'Type: ' + rendering.type + '\n' +
            'ID: ' + rendering.id}
    </text>
}

/**
 * Looks up the KRendering in the given data pool and generates a SVG rendering from that.
 * @param datas The list of possible KRenderings and additional data.
 * @param parent The parent element containing this rendering.
 * @param propagatedStyles The styles propagated from parent elements that should be taken into account.
 * @param context The rendering context for this rendering.
 */
export function getRendering(datas: KGraphData[], parent: SKGraphElement, propagatedStyles: KStyles, context: SKGraphRenderingContext): VNode | undefined {
    const kRenderingLibrary = datas.find(data => data !== null && data.type === K_RENDERING_LIBRARY)

    if (kRenderingLibrary !== undefined) {
        // register the rendering library if found in the parent node
        context.kRenderingLibrary = kRenderingLibrary as KRenderingLibrary
    }

    const kRendering = getKRendering(datas, context)

    if (kRendering === undefined) {
        return undefined
    }

    return renderKRendering(kRendering, parent, propagatedStyles, context)
}

/**
 * Translates any KRendering into an SVG rendering.
 * @param kRendering The rendering.
 * @param parent The parent element.
 * @param propagatedStyles The styles propagated from parent elements that should be taken into account.
 * @param context The rendering context for this element.
 */
export function renderKRendering(kRendering: KRendering, parent: SKGraphElement, propagatedStyles: KStyles,
    context: SKGraphRenderingContext): VNode | undefined { // TODO: not all of these are implemented yet
    switch (kRendering.type) {
        case K_CONTAINER_RENDERING: {
            console.error('A rendering can not be a ' + kRendering.type + ' by itself, it needs to be a subclass of it.')
            return undefined
        }
        case K_CHILD_AREA: {
            return renderChildArea(kRendering as KChildArea, parent, propagatedStyles, context)
        }
        case K_CUSTOM_RENDERING: {
            console.error('The rendering for ' + kRendering.type + ' is not implemented yet.')
            // data as KCustomRendering
            return undefined
        }
        case K_ARC:
        case K_ELLIPSE:
        case K_IMAGE:
        case K_RECTANGLE:
        case K_ROUNDED_RECTANGLE: {
            return renderRectangularShape(kRendering as KContainerRendering, parent, propagatedStyles, context)
        }
        case K_POLYLINE:
        case K_POLYGON:
        case K_ROUNDED_BENDS_POLYLINE:
        case K_SPLINE: {
            return renderLine(kRendering as KPolyline, parent, propagatedStyles, context)
        }
        case K_TEXT: {
            return renderKText(kRendering as KText, parent, propagatedStyles, context)
        }
        default: {
            console.error('The rendering is of an unknown type:' + kRendering.type)
            return undefined
        }
    }
}

/**
 * Looks up the first KRendering in the list of data and returns it. KRenderingReferences are handled and dereferenced as well, so only 'real' renderings are returned.
 * @param datas The list of possible renderings.
 * @param context The rendering context for this rendering.
 */
export function getKRendering(datas: KGraphData[], context: SKGraphRenderingContext): KRendering | undefined {
    for (let data of datas) {
        if (data === null)
            continue
        if (data.type === K_RENDERING_REF) {
            const id = (data as KRenderingRef).id
            for (let rendering of context.kRenderingLibrary.renderings) {
                if (rendering.id === id) {
                    context.boundsMap = (data as KRenderingRef).calculatedBoundsMap
                    context.decorationMap = (data as KRenderingRef).calculatedDecorationMap
                    return rendering as KRendering
                }
            }
        }
        if (isRendering(data)) {
            return data
        }
    }
    return undefined
}

/**
 * Renders all junction points of the given edge.
 * @param edge The edge the junction points should be rendered for.
 * @param context The rendering context for this rendering.
 */
export function getJunctionPointRenderings(edge: SKEdge, context: SKGraphRenderingContext): VNode[] {
    const kRenderingLibrary = edge.data.find(data => data !== null && data.type === K_RENDERING_LIBRARY)

    if (kRenderingLibrary !== undefined) {
        // register the rendering library if found in the parent node
        context.kRenderingLibrary = kRenderingLibrary as KRenderingLibrary
    }

    const kRendering = getKRendering(edge.data, context)

    if (kRendering === undefined) {
        return []
    }

    // The rendering of an edge has to be a KPolyline or a sub type of KPolyline except KPolygon,
    // or a KCustomRendering providing a KCustomConnectionFigureNode.
    let junctionPointRendering: KRendering
    switch (kRendering.type) {
        case K_CUSTOM_RENDERING: {
            console.error('The rendering for ' + kRendering.type + ' is not implemented yet.')
            // junctionPointRendering = ?
            return []
        }
        case K_POLYLINE:
        case K_ROUNDED_BENDS_POLYLINE:
        case K_SPLINE: {
            junctionPointRendering = (kRendering as KPolyline).junctionPointRendering
            break
        }
        default: {
            console.error('The rendering of an edge has to be a KPolyline or a sub type of KPolyline except KPolygon, ' +
            'or a KCustomRendering providing a KCustomConnectionFigureNode, but is ' + kRendering.type)
            return []
        }
    }

    if (edge.junctionPoints.length === 0 || junctionPointRendering === undefined) {
        return []
    }
    // Render each junction point.
    const vNode = renderKRendering(junctionPointRendering, edge, new KStyles, context)
    if (vNode === undefined) {
        return []
    }

    const renderings: VNode[] = []
    edge.junctionPoints.forEach(junctionPoint => {
        const junctionPointVNode = <g transform = {`translate(${junctionPoint.x},${junctionPoint.y})`}>
            {vNode}
        </g>
        renderings.push(junctionPointVNode)
    })
    return renderings
}<|MERGE_RESOLUTION|>--- conflicted
+++ resolved
@@ -170,12 +170,9 @@
                             'stroke-width': lineStyles.lineWidth,
                             'stroke-dasharray': lineStyles.dashArray,
                             'stroke-miterlimit': lineStyles.miterLimit,
-<<<<<<< HEAD
-                            'opacity': parent instanceof SNode || parent instanceof SLabel ? parent.opacity : 1
-=======
+                            'opacity': parent instanceof SNode || parent instanceof SLabel ? parent.opacity : 1,
                             'stroke-opacity': colorStyles.foreground.opacity,
                             'fill-opacity': colorStyles.background.opacity
->>>>>>> 79438c52
                         } as React.CSSProperties}
                         stroke={colorStyles.foreground.color}
                         fill={colorStyles.background.color}
@@ -201,12 +198,9 @@
                         'stroke-width': lineStyles.lineWidth,
                         'stroke-dasharray': lineStyles.dashArray,
                         'stroke-miterlimit': lineStyles.miterLimit,
-<<<<<<< HEAD
-                        'opacity': parent instanceof SNode || parent instanceof SLabel ? parent.opacity : 1
-=======
+                        'opacity': parent instanceof SNode || parent instanceof SLabel ? parent.opacity : 1,
                         'stroke-opacity': colorStyles.foreground.opacity,
                         'fill-opacity': colorStyles.background.opacity
->>>>>>> 79438c52
                     } as React.CSSProperties}
                     stroke={colorStyles.foreground.color}
                     fill={colorStyles.background.color}
@@ -237,12 +231,9 @@
                         'stroke-width': lineStyles.lineWidth,
                         'stroke-dasharray': lineStyles.dashArray,
                         'stroke-miterlimit': lineStyles.miterLimit,
-<<<<<<< HEAD
-                        'opacity': parent instanceof SNode || parent instanceof SLabel ? parent.opacity : 1
-=======
+                        'opacity': parent instanceof SNode || parent instanceof SLabel ? parent.opacity : 1,
                         'stroke-opacity': colorStyles.foreground.opacity,
                         'fill-opacity': colorStyles.background.opacity
->>>>>>> 79438c52
                     } as React.CSSProperties}
                     stroke={colorStyles.foreground.color}
                     fill={colorStyles.background.color}
@@ -416,12 +407,9 @@
                 'stroke-width': lineStyles.lineWidth,
                 'stroke-dasharray': lineStyles.dashArray,
                 'stroke-miterlimit': lineStyles.miterLimit,
-<<<<<<< HEAD
-                'opacity': parent instanceof SNode || parent instanceof SLabel ? parent.opacity : 1
-=======
+                'opacity': parent instanceof SNode || parent instanceof SLabel ? parent.opacity : 1,
                 'stroke-opacity': colorStyles.foreground.opacity,
                 'fill-opacity': colorStyles.background.opacity
->>>>>>> 79438c52
             } as React.CSSProperties}
             stroke={colorStyles.foreground.color}
             fill={colorStyles.background.color}
@@ -489,11 +477,8 @@
         ...{ 'font-weight': textStyles.fontWeight },
         ...{ 'text-decoration-line': textStyles.textDecorationLine },
         ...{ 'text-decoration-style': textStyles.textDecorationStyle },
-<<<<<<< HEAD
-        ...{ 'opacity': (parent instanceof SLabel ? parent.opacity : 1)}
-=======
+        ...{ 'opacity': (parent instanceof SLabel ? parent.opacity : 1)},
         ...(colorStyle ? {'fill-opacity': colorStyle.opacity } : {})
->>>>>>> 79438c52
     }
 
     // The children to be contained in the returned text node.
