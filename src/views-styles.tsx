--- conflicted
+++ resolved
@@ -15,15 +15,10 @@
 import { VNode } from 'snabbdom/vnode';
 import { isSelectable } from 'sprotty';
 import {
-<<<<<<< HEAD
-    HorizontalAlignment, KBackground, KColoring, KFontBold, KFontItalic, KFontName, KFontSize, KForeground, KHorizontalAlignment, KInvisibility, KLineCap, KLineJoin,
-    KLineStyle, KLineWidth, KRotation, KShadow, KStyle, KStyleRef, KTextStrikeout, KTextUnderline, KVerticalAlignment, LineCap, LineJoin, LineStyle, VerticalAlignment, KGraphElement, KEdge, KNode
-} from './kgraph-models';
-=======
     HorizontalAlignment, KBackground, KColoring, KFontBold, KFontItalic, KFontName, KFontSize, KForeground, KHorizontalAlignment, KInvisibility, KLineCap, KLineJoin, KLineStyle,
-    KLineWidth, KRotation, KShadow, KStyle, KStyleRef, KTextStrikeout, KTextUnderline, KVerticalAlignment, LineCap, LineJoin, LineStyle, SKGraphElement, VerticalAlignment
+    KLineWidth, KRotation, KShadow, KStyle, KStyleRef, KTextStrikeout, KTextUnderline, KVerticalAlignment, LineCap, LineJoin, LineStyle, SKEdge, SKGraphElement, SKNode,
+    VerticalAlignment
 } from './skgraph-models';
->>>>>>> 13217012
 import {
     camelToKebab, fillSingleColor, isSingleColor, lineCapText, lineJoinText, lineStyleText, SKGraphRenderingContext, textDecorationStyleText, verticalAlignmentText
 } from './views-common';
@@ -512,16 +507,12 @@
  * @param styles The KStyles of the rendering.
  * @param context The rendering context.
  */
-<<<<<<< HEAD
-export function getSvgColorStyles(styles: KStyles, context: KGraphRenderingContext, parent: KGraphElement | KEdge): ColorStyles {
-=======
-export function getSvgColorStyles(styles: KStyles, context: SKGraphRenderingContext): ColorStyles {
->>>>>>> 13217012
+export function getSvgColorStyles(styles: KStyles, context: SKGraphRenderingContext, parent: SKGraphElement | SKEdge): ColorStyles {
     const foreground = getSvgColorStyle(styles.kForeground as KForeground, context)
     const background = getSvgColorStyle(styles.kBackground as KBackground, context)
     const color = 'grey'
 
-    if (parent instanceof KEdge && parent.moved) {
+    if (parent instanceof SKEdge && parent.moved) {
         // edge should be greyed out
         return {
             foreground: color,
@@ -529,7 +520,7 @@
         }
     }
 
-    if (parent instanceof KNode && parent.shadow) {
+    if (parent instanceof SKNode && parent.shadow) {
         // colors of the shadow node
         return {
             foreground: color,
