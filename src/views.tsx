--- conflicted
+++ resolved
@@ -53,66 +53,42 @@
         node.areChildrenRendered = false
 
         let result = <g></g>
+
         // reset hierarchical bounds
         node.hierHeight = 0
         node.hierWidth = 0
 
-<<<<<<< HEAD
-        // render shadow of the node
         let isShadow = node.shadow
         let shadow = undefined
-        if (this.mListener.hasDragged && isShadow) {
-            shadow = getRendering(node.data, node, context as any)
-            node.shadow = false
-        }
-
-        // render the objects indicating the layer and positions in the graph
-        let layer = undefined
-        if (this.mListener.hasDragged && isChildSelected(node)) {
-            layer = <g>{renderInteractiveLayout(node)}</g>
-        }
-
-        // render node
+        let layer = <g></g>
+        let constraints = <g></g>
+
+        if (node.interactiveLayout && this.mListener.hasDragged) {
+            if (isShadow) {
+                // render shadow of the node
+                shadow = getRendering(node.data, node, context as any)
+            }
+
+            if (isChildSelected(node)) {
+                // render the objects indicating the layer and positions in the graph
+                layer = <g>{renderInteractiveLayout(node)}</g>
+            }
+        }
+
+        // render node & icon
+        node.shadow = false
         let rendering = undefined
-        let constraints = <g></g>
         if (!this.mListener.hasDragged || isChildSelected(node) || isChildSelected(node.parent as KNode)) {
             // node should only be visible if the node is in the same hierarchical level as the moved node or it is the
             // root of the moved node or no node is moved at all
             rendering = getRendering(node.data, node, ctx)
-            if (this.rOptions.getShowConstraint()) {
-                // render icons visualizing the set Constraints
+
+            if (this.rOptions.getShowConstraint() && node.interactiveLayout) {
+                // render icon visualizing the set Constraints
                 constraints = renderConstraints(node)
             }
         }
         node.shadow = isShadow
-=======
-        // render node
-        let isShadow = node.shadow
-        node.shadow = false
-        let rendering = getRendering(node.data, node, ctx)
-        node.shadow = isShadow
-
-        let shadow = undefined
-        let layer = <g></g>
-        let constraints = <g></g>
-
-        if (node.interactiveLayout) {
-            if (this.mListener.hasDragged) {
-                if (isShadow) {
-                    // render shadow of the node
-                    shadow = getRendering(node.data, node, context as any)
-                }
-
-                if (isChildSelected(node)) {
-                    // render the objects indicating the layer and positions in the graph
-                    layer = <g>{renderInteractiveLayout(node)}</g>
-                }
-            }
-
-            // render icons visualizing the set Constraints
-            constraints = renderConstraints(node)
-        }
->>>>>>> 8fca1bbd
 
         if (node.id === '$root') {
             // the root node should not be rendered, only its children should.
