--- conflicted
+++ resolved
@@ -15,20 +15,14 @@
 import { svg } from 'snabbdom-jsx';
 import { VNode } from 'snabbdom/vnode';
 import { IView, RenderingContext, SGraph, SGraphView } from 'sprotty/lib';
-<<<<<<< HEAD
-import { KEdge, KLabel, KPort, KNode } from './kgraph-models';
-import { KGraphRenderingContext } from './views-common';
 import { renderInteractiveLayout, renderConstraints } from './interactiveView';
 import { isChildSelected } from '@kieler/keith-interactive/lib/ConstraintUtils'
 import { InteractiveMouseListener } from '@kieler/keith-interactive/lib/InteractiveMouseListener'
-import { getRendering, getJunctionPointRenderings } from './views-rendering';
 import { RenderOptions } from './options';
-=======
 import { SKEdge, SKLabel, SKNode, SKPort } from './skgraph-models';
 import { SKGraphRenderingContext } from './views-common';
 import { getJunctionPointRenderings, getRendering } from './views-rendering';
 import { KStyles } from './views-styles';
->>>>>>> 13217012
 
 /**
  * IView component that turns an SGraph element and its children into a tree of virtual DOM elements.
@@ -49,14 +43,13 @@
  */
 @injectable()
 export class KNodeView implements IView {
-<<<<<<< HEAD
 
     @inject(InteractiveMouseListener) mListener: InteractiveMouseListener
     @inject(RenderOptions) protected rOptions: RenderOptions
 
-    render(node: KNode, context: RenderingContext): VNode {
+    render(node: SKNode, context: RenderingContext): VNode {
         // TODO: 'as any' is not very nice, but KGraphRenderingContext cannot be used here (two undefined members)
-        const ctx = context as any as KGraphRenderingContext
+        const ctx = context as any as SKGraphRenderingContext
         // reset this property, if the diagram is drawn a second time
         node.areChildrenRendered = false
 
@@ -74,7 +67,7 @@
         if (node.interactiveLayout && this.mListener.hasDragged) {
             if (isShadow) {
                 // render shadow of the node
-                shadow = getRendering(node.data, node, context as any)
+                shadow = getRendering(node.data, node, new KStyles, context as any)
             }
 
             if (isChildSelected(node)) {
@@ -86,10 +79,10 @@
         // render node & icon
         node.shadow = false
         let rendering = undefined
-        if (!this.mListener.hasDragged || isChildSelected(node) || isChildSelected(node.parent as KNode)) {
+        if (!this.mListener.hasDragged || isChildSelected(node) || isChildSelected(node.parent as SKNode)) {
             // node should only be visible if the node is in the same hierarchical level as the moved node or it is the
             // root of the moved node or no node is moved at all
-            rendering = getRendering(node.data, node, ctx)
+            rendering = getRendering(node.data, node, new KStyles, ctx)
 
             if (this.rOptions.getShowConstraint() && node.interactiveLayout) {
                 // render icon visualizing the set Constraints
@@ -98,14 +91,6 @@
         }
         node.shadow = isShadow
 
-=======
-    render(node: SKNode, context: RenderingContext): VNode {
-        // TODO: 'as any' is not very nice, but SKGraphRenderingContext cannot be used here (two undefined members)
-        const ctx = context as any as SKGraphRenderingContext
-        // reset this property, if the diagram is drawn a second time
-        node.areChildrenRendered = false
-        const rendering = getRendering(node.data, node, new KStyles, ctx)
->>>>>>> 13217012
         if (node.id === '$root') {
             // the root node should not be rendered, only its children should.
             const children = ctx.renderChildren(node)
@@ -174,24 +159,17 @@
  */
 @injectable()
 export class KLabelView implements IView {
-<<<<<<< HEAD
-
     @inject(InteractiveMouseListener) mListener: InteractiveMouseListener
 
-    render(label: KLabel, context: RenderingContext): VNode {
+    render(label: SKLabel, context: RenderingContext): VNode {
         label.areChildrenRendered = false
 
         let parent = label.parent
         let rendering = undefined
         // labels should not be visible if the nodes are hidden
-        if (!(parent instanceof KNode) || isChildSelected(parent) || isChildSelected(parent.parent as KNode) || !this.mListener.hasDragged) {
-            rendering = getRendering(label.data, label, context as any)
-        }
-=======
-    render(label: SKLabel, context: RenderingContext): VNode {
-        label.areChildrenRendered = false
-        const rendering = getRendering(label.data, label, new KStyles, context as any)
->>>>>>> 13217012
+        if (!(parent instanceof SKNode) || isChildSelected(parent) || isChildSelected(parent.parent as SKNode) || !this.mListener.hasDragged) {
+            rendering = getRendering(label.data, label, new KStyles, context as any)
+        }
         // If no rendering could be found, just render its children.
         if (rendering === undefined) {
             return <g>
@@ -217,32 +195,26 @@
  */
 @injectable()
 export class KEdgeView implements IView {
-<<<<<<< HEAD
 
     @inject(InteractiveMouseListener) mListener: InteractiveMouseListener
 
-    render(edge: KEdge, context: RenderingContext): VNode {
+    render(edge: SKEdge, context: RenderingContext): VNode {
         edge.areChildrenRendered = false
 
         // edge should be greyed out if the source or target is moved
         let s = edge.source
         let t = edge.target
-        if (s !== undefined && t !== undefined && s instanceof KNode && t instanceof KNode) {
+        if (s !== undefined && t !== undefined && s instanceof SKNode && t instanceof SKNode) {
             edge.moved = (s.selected || t.selected) && this.mListener.hasDragged
         }
 
         let rendering = undefined
-        if (!this.mListener.hasDragged || isChildSelected(edge.parent as KNode)) {
+        if (!this.mListener.hasDragged || isChildSelected(edge.parent as SKNode)) {
             // edge should only be visible if it is in the same hierarchical level as
             // the moved node or no node is moved at all
-            rendering = getRendering(edge.data, edge, context as any)
+            rendering = getRendering(edge.data, edge, new KStyles, context as any)
         }
         edge.moved = false
-=======
-    render(edge: SKEdge, context: RenderingContext): VNode {
-        edge.areChildrenRendered = false
-        const rendering = getRendering(edge.data, edge, new KStyles, context as any)
->>>>>>> 13217012
 
         // Also get the renderings for all junction points
         const junctionPointRenderings = getJunctionPointRenderings(edge, context as any)
