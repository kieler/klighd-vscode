/*
 * KIELER - Kiel Integrated Environment for Layout Eclipse RichClient
 *
 * http://rtsys.informatik.uni-kiel.de/kieler
 *
 * Copyright 2018 by
 * + Kiel University
 *   + Department of Computer Science
 *     + Real-Time and Embedded Systems Group
 *
 * This code is provided under the terms of the Eclipse Public License (EPL).
 */

import { injectable, inject } from 'inversify'
import { AbstractViewContribution } from '@theia/core/lib/browser/shell/view-contribution'
import { DiagramOptionsViewWidget } from './diagramoptions-view-widget'
import { FrontendApplicationContribution, FrontendApplication } from '@theia/core/lib/browser/frontend-application'
import { EditorManager, EditorWidget } from '@theia/editor/lib/browser';
import { WidgetManager, Widget, DidCreateWidgetEvent } from '@theia/core/lib/browser';
<<<<<<< HEAD
// import { KeithLanguageClientContribution } from 'keith-language/lib/frontend/keith-language-client-contribution';
import { KeithLanguageClientContribution } from 'keith-language/lib/browser/keith-language-client-contribution'
=======
import { KeithDiagramLanguageClientContribution } from 'keith-diagram/lib/keith-diagram-language-client-contribution'
>>>>>>> 1391d151
import { KeithDiagramManager } from 'keith-diagram/lib/keith-diagram-manager';
import URI from "@theia/core/lib/common/uri";
import { SynthesisOption } from '../common/option-models';
import { GET_OPTIONS, SET_OPTIONS } from '../common'
import { KeithDiagramWidgetRegistry } from 'keith-diagram/lib/keith-diagram-widget-registry';
import { DiagramWidgetRegistry } from 'theia-sprotty/lib'
import { KeithDiagramWidget } from 'keith-diagram/lib/keith-diagram-widget';
import { KeithDiagramServer } from 'keith-diagram/lib/keith-diagram-server';

export const DIAGRAM_OPTIONS_WIDGET_FACTORY_ID = 'diagramoptions-view'

@injectable()
export class DiagramOptionsViewContribution extends AbstractViewContribution<DiagramOptionsViewWidget> implements FrontendApplicationContribution {
    editorWidget: EditorWidget
    diagramOptionsViewWidget: DiagramOptionsViewWidget
    protected boundDiagramServer: KeithDiagramServer

    constructor(
        @inject(EditorManager) protected readonly editorManager: EditorManager,
        @inject(WidgetManager) protected readonly widgetManager: WidgetManager,
<<<<<<< HEAD
        @inject(KeithLanguageClientContribution) protected readonly client: KeithLanguageClientContribution,
        @inject(KeithDiagramManager) protected readonly diagramManager: KeithDiagramManager
=======
        @inject(KeithDiagramLanguageClientContribution) protected readonly client: KeithDiagramLanguageClientContribution,
        @inject(KeithDiagramManager) protected readonly diagramManager: KeithDiagramManager,
        @inject(DiagramWidgetRegistry) protected readonly diagramWidgetRegistry: DiagramWidgetRegistry
>>>>>>> 1391d151
    ) {
        super({
            widgetId: DIAGRAM_OPTIONS_WIDGET_FACTORY_ID,
            widgetName: 'Diagram Options',
            defaultWidgetOptions: {
                area: 'right',
                rank: 500
            },
            toggleCommandId: 'diagramOptionsView:toggle'
        })

        editorManager.onCurrentEditorChanged(this.currentEditorChanged.bind(this))
        if (editorManager.activeEditor) {
            // if there is already an active editor, use that to initialize
            this.editorWidget = editorManager.activeEditor
            this.currentEditorChanged(this.editorWidget)
        }
        diagramManager.onDiagramOpened(this.onDiagramOpened.bind(this))
        widgetManager.onDidCreateWidget(this.onDidCreateWidget.bind(this))
        // TODO: when the diagram closes, also update the view to the default one
        const widgetPromise = this.widgetManager.getWidget('diagramoptions-view')
        widgetPromise.then(widget => {
            this.initializeDiagramOptionsViewWidget(widget)
        })
    }

    async initializeLayout(app: FrontendApplication): Promise<void> {
        await this.openView()
    }

    private initializeDiagramOptionsViewWidget(widget: Widget | undefined) {
        if (widget) {
            this.diagramOptionsViewWidget = widget as DiagramOptionsViewWidget
            this.diagramOptionsViewWidget.onSendNewOptions(this.sendNewOptions.bind(this))
            this.diagramOptionsViewWidget.onActivateRequest(this.updateContent.bind(this))
            if (this.editorWidget) {
                this.diagramOptionsViewWidget.sourceModelPath = this.editorWidget.editor.uri.toString()
            }
        }
     }

    async sendNewOptions() {
        const synthesisOptions = this.diagramOptionsViewWidget.getDiagramOptions()
        const lClient = await this.client.languageClient
        const param = {
            uri: this.editorWidget.editor.uri.toString(),
            synthesisOptions: synthesisOptions
        }
        await lClient.sendRequest(SET_OPTIONS, param)
    }

    onDidCreateWidget(e: DidCreateWidgetEvent): void {
        if (e.factoryId === DiagramOptionsViewWidget.widgetId) {
            this.initializeDiagramOptionsViewWidget(e.widget)
        }
    }

    async onDiagramOpened(uri: URI) {
        if (this.diagramWidgetRegistry instanceof KeithDiagramWidgetRegistry) {
            const diagramWidget = this.diagramWidgetRegistry.getWidgetById(this.diagramWidgetRegistry.id())
            if (diagramWidget instanceof KeithDiagramWidget
                && diagramWidget.currentModelSource instanceof KeithDiagramServer
                && this.boundDiagramServer !== diagramWidget.currentModelSource) {
                    // Binds the diagram server to call this onModelUpdated function when its model gets updated.
                this.boundDiagramServer = diagramWidget.currentModelSource
                diagramWidget.currentModelSource.onModelUpdated(this.onModelUpdated.bind(this))
            }
        }
    }

    async onModelUpdated(uri: string) {
        if (this.diagramOptionsViewWidget) {
            this.updateContent()
        }
    }

    currentEditorChanged(eWidget: EditorWidget | undefined): void {
        if (eWidget) {
            this.editorWidget = eWidget
        }
        if (!this.diagramOptionsViewWidget || this.diagramOptionsViewWidget.isDisposed) {
            const widgetPromise = this.widgetManager.getWidget('diagramoptions-view')
            widgetPromise.then(widget => {
                this.initializeDiagramOptionsViewWidget(widget)
            })
        }
    }

    async updateContent() {
        if (this.diagramOptionsViewWidget.sourceModelPath !== this.editorWidget.editor.uri.toString() || !this.diagramOptionsViewWidget.hasContent) {
            const lClient = await this.client.languageClient
            const param = {
                uri: this.editorWidget.editor.uri.toString()
            }
            const options: SynthesisOption[] = await lClient.sendRequest(GET_OPTIONS, param) as SynthesisOption[]
            if (options) {
                options.forEach(option => option.currentValue = option.initialValue)
            }
            this.diagramOptionsViewWidget.setDiagramOptions(options)
            this.diagramOptionsViewWidget.sourceModelPath = this.editorWidget.editor.uri.toString()
            this.diagramOptionsViewWidget.update()
        }
    }
}<|MERGE_RESOLUTION|>--- conflicted
+++ resolved
@@ -17,12 +17,7 @@
 import { FrontendApplicationContribution, FrontendApplication } from '@theia/core/lib/browser/frontend-application'
 import { EditorManager, EditorWidget } from '@theia/editor/lib/browser';
 import { WidgetManager, Widget, DidCreateWidgetEvent } from '@theia/core/lib/browser';
-<<<<<<< HEAD
-// import { KeithLanguageClientContribution } from 'keith-language/lib/frontend/keith-language-client-contribution';
 import { KeithLanguageClientContribution } from 'keith-language/lib/browser/keith-language-client-contribution'
-=======
-import { KeithDiagramLanguageClientContribution } from 'keith-diagram/lib/keith-diagram-language-client-contribution'
->>>>>>> 1391d151
 import { KeithDiagramManager } from 'keith-diagram/lib/keith-diagram-manager';
 import URI from "@theia/core/lib/common/uri";
 import { SynthesisOption } from '../common/option-models';
@@ -43,14 +38,9 @@
     constructor(
         @inject(EditorManager) protected readonly editorManager: EditorManager,
         @inject(WidgetManager) protected readonly widgetManager: WidgetManager,
-<<<<<<< HEAD
         @inject(KeithLanguageClientContribution) protected readonly client: KeithLanguageClientContribution,
-        @inject(KeithDiagramManager) protected readonly diagramManager: KeithDiagramManager
-=======
-        @inject(KeithDiagramLanguageClientContribution) protected readonly client: KeithDiagramLanguageClientContribution,
         @inject(KeithDiagramManager) protected readonly diagramManager: KeithDiagramManager,
         @inject(DiagramWidgetRegistry) protected readonly diagramWidgetRegistry: DiagramWidgetRegistry
->>>>>>> 1391d151
     ) {
         super({
             widgetId: DIAGRAM_OPTIONS_WIDGET_FACTORY_ID,
