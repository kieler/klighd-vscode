--- conflicted
+++ resolved
@@ -117,12 +117,8 @@
             const clientId = this.createClientId();
             const config = this.diagramConfigurationRegistry.get(options.diagramType);
             const diContainer = config.createContainer(clientId + '_sprotty');
-<<<<<<< HEAD
             this.container = diContainer
-            const diagramWidget = new KeithDiagramWidget(options, clientId, diContainer, this.diagramConnector);
-=======
             const diagramWidget = new KeithDiagramWidget(options, clientId + '_widget', diContainer, this.diagramConnector);
->>>>>>> 71eb01b1
             return diagramWidget;
         }
         throw Error('DiagramWidgetFactory needs DiagramWidgetOptions but got ' + JSON.stringify(options));
